--- conflicted
+++ resolved
@@ -1,414 +1,254 @@
-// Copyright SkyComb Limited 2025. All rights reserved. 
-using Accord.Math;
-using Accord.Statistics.Kernels;
-using Accord;
-using MathNet.Numerics.LinearAlgebra.Factorization;
-using Microsoft.VisualBasic.ApplicationServices;
-using Microsoft.VisualBasic;
-using OpenCvSharp;
-using SkyCombDrone.DroneLogic;
-using SkyCombDrone.DroneModel;
-using SkyCombGround.CommonSpace;
-using SkyCombImage.ProcessModel;
-using System.Data;
-using System.Diagnostics;
-using System.Drawing;
-using System.Security.Cryptography.Xml;
-using System.Net.Mail;
-using System.Windows.Forms; // temporary for unit test
-
-
-namespace SkyCombImage.ProcessLogic
-{
-    // ProcessSpanOptimize relates to either the steps in a FlightLeg OR a sequence of FlightSteps (not related to a FlightLeg).
-    // Either way, ProcessSpanOptimize analyses ProcessObjects to find their location based on a triangulation of the drone's position and the object's image location in two images.
-
-    public class SpanOptimize
-    {
-        // Parent process
-        private ProcessAll Process { get; }
-        private int CompareInterval { get; }
-<<<<<<< HEAD
-        private double[][] LHS;
-        private double[] RHS;
-=======
->>>>>>> 5fc55646
-
-        public static CameraIntrinsic intrinsic = ProcessConfigModel.intrinsic; // Copy the static Lennard Spark drone camera information
-
-        // Recalculate the Span.Objects.Features.LocationM and HeightM using triangulation.
-        // Frame pair intervals constant, 3 frames is 1/20th of second. 5 frames is 1/6th of a second.
-        public SpanOptimize(ProcessAll process, int compareInterval)
-        {
-            Process = process;
-            CompareInterval = compareInterval;
-            var totBlocks = Process.Blocks.Count;
-            if (false)
-            { // for debugging. Ensure that the time chosen includes features in the blocks.
-                CompareInterval = 1;
-                totBlocks = 2;
-                process.Blocks[1].DroneLocnM = new DroneLocation(2, 0);
-                process.Blocks[1].AltitudeM = 20;
-                process.Blocks[1].RollDeg = 0;
-                process.Blocks[1].PitchDeg = -89.91f;
-                process.Blocks[1].YawDeg = -123.61888f;
-                process.Blocks[2].DroneLocnM = new DroneLocation(3, 5); // Reminder, drone location does northing then easting
-                process.Blocks[2].AltitudeM = 4;
-                process.Blocks[2].RollDeg = 0;
-                process.Blocks[2].PitchDeg = -89.915146f;
-                process.Blocks[2].YawDeg = -123.63545f;
-                var firstfeature = process.Blocks[1].MinFeatureId;
-                process.Blocks[1].MaxFeatureId = firstfeature;
-                var secondfeature = process.Blocks[2].MinFeatureId;
-                process.Blocks[2].MaxFeatureId = secondfeature;
-                var objid = process.ProcessFeatures[firstfeature].ObjectId;
-                process.ProcessFeatures[secondfeature].ObjectId = objid;
-                process.ProcessFeatures[firstfeature].Significant = true;
-                process.ProcessFeatures[secondfeature].Significant = true;
-
-            }
-            foreach (var block in Process.Blocks.Values)
-            {
-                var blockId = block.BlockId;
-                var compareBlockId = blockId + CompareInterval;
-                if (compareBlockId > totBlocks) break; // not enough compare interval left
-                var compareBlock = Process.Blocks[compareBlockId];
-                if (block.MinFeatureId < 1 || compareBlock.MinFeatureId < 1) continue; // no features in either this or compare
-                if (block.DroneLocnM.EastingM == compareBlock.DroneLocnM.EastingM
-                    && block.DroneLocnM.NorthingM == compareBlock.DroneLocnM.NorthingM) continue; // not enough drone location difference for the compare
-
-                for (var id = block.MinFeatureId; id <= block.MaxFeatureId; id++)
-                {
-                    Process.ProcessFeatures.TryGetValue(id, out var feature);
-                    if (feature == null)
-                        continue;
-
-                    if (!DistinctFeature(feature)) continue;
-                    var objid = feature.ObjectId;
-                    for (var idC = compareBlock.MinFeatureId; idC <= compareBlock.MaxFeatureId; idC++)
-                    {
-                        Process.ProcessFeatures.TryGetValue(idC, out var featureC);
-                        if (featureC == null)
-                            continue;
-
-                        var objidC = featureC.ObjectId;
-                        if (objid != objidC) continue;
-                        if (!DistinctFeature(featureC)) continue;
-
-                        var result = GetPoint(feature, featureC);
-                        if (result is not null)
-                        {
-                            feature.LocationM = new DroneLocation((float)result[2], (float)result[0]); // Northing is stored first in location
-                            // Change from altitude to height based on ground altitude at location
-                            var obsDEM = process.GroundData.DemModel.GetElevationByDroneLocn(feature.LocationM);
-                            Debug.Assert(obsDEM != -999, objid.ToString() + " " + feature.FeatureId.ToString() + " object/feature location out of bounds");
-                            feature.HeightM = (float)result[1] - obsDEM;
-                        }
-                    }
-                }
-            }
-        }
-        public bool DistinctFeature(ProcessFeature feature)
-        {
-            if (!feature.Significant) return false;
-            // we have to divide pixel box dimensions by 2 because the DJI camera is returning double intensity. 
-            if ((feature.PixelBox.X / 2 <= 1) || (feature.PixelBox.X / 2 + feature.PixelBox.Width / 2 >= intrinsic.ImageWidth) || (feature.PixelBox.Y / 2 <= 1) || (feature.PixelBox.Y / 2 + feature.PixelBox.Height / 2 >= intrinsic.ImageHeight)) return false; //too close to edge
-            return true;
-        }
-        // Using camera drone information, determine camera heading/position
-        private static Mat CreateRotationMatrix(double rollDegrees, double pitchDegrees, double yawDegrees)
-        {
-            // Convert angles to radians
-            double roll = rollDegrees * Math.PI / 180.0;
-            double pitch = pitchDegrees * Math.PI / 180.0;
-            double yaw = yawDegrees * Math.PI / 180.0;
-
-            // Create rotation matrices
-            using Mat Rx = new Mat(3, 3, MatType.CV_64F);
-            Cv2.SetIdentity(Rx);
-            Rx.At<double>(1, 1) = Math.Cos(roll);
-            Rx.At<double>(1, 2) = -Math.Sin(roll);
-            Rx.At<double>(2, 1) = Math.Sin(roll);
-            Rx.At<double>(2, 2) = Math.Cos(roll);
-
-            using Mat Ry = new Mat(3, 3, MatType.CV_64F);
-            Cv2.SetIdentity(Ry);
-            Ry.At<double>(0, 0) = Math.Cos(pitch);
-            Ry.At<double>(0, 2) = Math.Sin(pitch);
-            Ry.At<double>(2, 0) = -Math.Sin(pitch);
-            Ry.At<double>(2, 2) = Math.Cos(pitch);
-
-            using Mat Rz = new Mat(3, 3, MatType.CV_64F);
-            Cv2.SetIdentity(Rz);
-            Rz.At<double>(0, 0) = Math.Cos(yaw);
-            Rz.At<double>(0, 1) = -Math.Sin(yaw);
-            Rz.At<double>(1, 0) = Math.Sin(yaw);
-            Rz.At<double>(1, 1) = Math.Cos(yaw);
-
-            // Combine rotations
-            return Rz * Ry * Rx;
-        }
-        private static void FillMat(Mat mat, double[] values)
-        {
-            for (int i = 0; i < values.Length; i++)
-            {
-                mat.At<double>(i) = values[i];
-            }
-        }
-        public Mat PointDirection(Point2d featpoint, Mat R)
-        {
-            using Mat PixelPoint = new Mat(3, 1, MatType.CV_64F);
-            FillMat(PixelPoint, new double[] { featpoint.X, featpoint.Y, 1 });
-            return R.Inv() * intrinsic.K.Inv() * PixelPoint;
-        }
-        public double[] GetPoint(ProcessFeature fromF, ProcessFeature toF)
-        {
-<<<<<<< HEAD
-            BuildMatrices(GetObjectPoints(fromF, toF));
-            var optimal = new SetOptimize(LHS, RHS);
-            if (optimal.terminationtype == 2 || optimal.terminationtype == 7)
-            {
-                return optimal.Ans;
-            }
-            else
-            {
-                return null;
-            }
-        }
-        public List<ProcessFeature> GetObjectPoints(ProcessFeature fromf, ProcessFeature tof) {
-            var featurelist = new List<ProcessFeature>();
-            var obj = fromf.ObjectId;
-            var firstFeat = fromf.Block.BlockId;
-            var lastfeat = tof.Block.BlockId;
-            var featlist = Process.ProcessObjects[obj].ProcessFeatures.Values;
-            int featcount = 0;
-            Point2d adjustedPoint;
-            foreach (var feature in featlist)
-            {
-                if ((feature.BlockId > lastfeat) || (feature.BlockId < firstFeat)) continue;
-                if (!DistinctFeature(feature)) continue;
-                featurelist.Add(feature);
-                featcount++;
-            }
-            return featurelist;
-        }
-        public void BuildMatrices(List<ProcessFeature> featurelist)
-        {
-            int M = featurelist.Count;
-            RHS = new double[M*3];           
-            LHS = new double[M * 3][];
-            for (int i = 0; i < M; i++)
-            {
-                var feature = featurelist[i];
-                RHS[i * 3] = feature.Block.DroneLocnM.EastingM;
-                RHS[i * 3 + 1] = feature.Block.AltitudeM;
-                RHS[i * 3 + 2] = feature.Block.DroneLocnM.NorthingM;
-                using Mat R = CreateRotationMatrix(feature.Block.RollDeg, feature.Block.PitchDeg, feature.Block.YawDeg);
-                var adjustedPoint = new Point2d(feature.PixelBox.X / 2 + feature.PixelBox.Width / 4, feature.PixelBox.Y / 2 + feature.PixelBox.Height / 4);
-                using Mat Ray = PointDirection(adjustedPoint, R);
-                for (int j = 0; j < 3; j++)
-                {
-                    LHS[i * 3 + j] = new double[3+M];
-                    LHS[i * 3 + j][j] = 1;
-                    LHS[i * 3 + j][3 + i] = -Ray.At<double>(j,0);
-                }
-            }
-            
-        }
-        public class SetOptimize
-        {
-            private double[][] A;
-            private double[] b;
-            public double[] Ans;
-            public int terminationtype;
-            public SetOptimize(double[][] first, double[] second)
-            {
-                A = first;
-                b = second;
-                int M = 6; // 3*2 = number of dimensions*number of images
-                int N = 5; // x, y, z, l1, l2
-                double[] bndl = new double[5] { -50, 0, -50, -System.Double.PositiveInfinity, -System.Double.PositiveInfinity };
-                double[] bndu = new double[5] { 1800, b[1] - 60, 1200, System.Double.PositiveInfinity, System.Double.PositiveInfinity };
-                double[] s = new double[5] { 80, 80, 80, 30, 30 }; //scale
-                double[] x = new double[5] { b[0], b[1] - 90, b[2], 1, 1 };
-                double EpsX = 0.0001;
-                int MaxIts = 500; // 0 means no limit
-                alglib.nlsstate state;
-                alglib.nlsreport rep;
-                alglib.nlscreatedfo(N, M, x, out state);
-                alglib.nlssetcond(state, EpsX, MaxIts);
-                alglib.nlssetscale(state, s);
-                alglib.nlssetbc(state, bndl, bndu);
-                alglib.nlssetalgodfolsa(state, 3);
-                alglib.nlsoptimize(state, function1_fvec, null, null);
-                alglib.nlsresults(state, out x, out rep);
-                Debug.WriteLine("{0}", alglib.ap.format(x, 3));
-                Debug.WriteLine("{0}", rep.terminationtype);
-                Ans = x;
-                terminationtype = rep.terminationtype;
-            }
-            public void function1_fvec(double[] x, double[] fi, object obj)
-            {
-                //
-                // this callback calculates
-                // sum over x of ((Ax-b)^2)
-                // where each f_i corresponds to one element of the sum
-                //
-                for (int i = 0; i < fi.Length; i++)
-                {
-                    fi[i] = 0;
-                    for (int j = 0; j < x.Length; j++)
-                    {
-                        fi[i] = fi[i] + A[i][j] * x[j];
-                    }
-                    fi[i] = fi[i] - b[i];
-                    fi[i] = fi[i] * fi[i];
-                }
-            }
-        }
-    }
-=======
-            List<Point2d> adjustedPoints;
-            //adjustedPoints = AdjustedPoints(fromF, toF);
-            adjustedPoints = new List<Point2d> { new Point2d(fromF.PixelBox.X / 2 + fromF.PixelBox.Width / 4, fromF.PixelBox.Y / 2 + fromF.PixelBox.Height / 4), new Point2d(toF.PixelBox.X / 2 + toF.PixelBox.Width / 4, toF.PixelBox.Y / 2 + toF.PixelBox.Height / 4) };
-            if (false)
-            {// for debugging
-                adjustedPoints = new List<Point2d> { new Point2d(694.8387729, 791.3252464), new Point2d(433.7235783, 351.4702146) };
-            }
-            using Mat c1 = new Mat(3, 1, MatType.CV_64F);
-            FillMat(c1, new double[] { fromF.Block.DroneLocnM.EastingM, fromF.Block.AltitudeM, fromF.Block.DroneLocnM.NorthingM });
-            using Mat c2 = new Mat(3, 1, MatType.CV_64F);
-            FillMat(c2, new double[] { toF.Block.DroneLocnM.EastingM, toF.Block.AltitudeM, toF.Block.DroneLocnM.NorthingM });
-            using Mat R1 = CreateRotationMatrix(fromF.Block.RollDeg, fromF.Block.PitchDeg, fromF.Block.YawDeg);
-            using var RayFromF = PointDirection(adjustedPoints[0], R1);
-            using Mat R2 = CreateRotationMatrix(toF.Block.RollDeg, toF.Block.PitchDeg, toF.Block.YawDeg);
-            using var RayToF = PointDirection(adjustedPoints[1], R2);
-
-            using Mat RHS = new Mat(6, 1, MatType.CV_64F);
-            Cv2.VConcat(c1, c2, RHS);
-            using Mat I = new Mat(3, 3, MatType.CV_64F);
-            Cv2.SetIdentity(I);
-            using Mat StackI = new Mat(6, 3, MatType.CV_64F);
-            Cv2.VConcat(I, I, StackI);
-            using Mat StackD = new Mat(6, 1, MatType.CV_64F);
-            Cv2.VConcat(-RayFromF, -RayToF, StackD);
-            using Mat LHS = new Mat(6, 8, MatType.CV_64F);
-            Cv2.HConcat(StackI, StackD, LHS);
-
-            //=====================================================================
-            //                        
-            //using Mat Moore_Penrose_LHS_Inv = (LHS.Transpose() * LHS).Inv() * LHS.Transpose(); //https://en.wikipedia.org/wiki/Moore%E2%80%93Penrose_inverse
-            //using Mat Ans = Moore_Penrose_LHS_Inv * RHS;
-            var optimal = new SetOptimize(LHS, RHS);
-            var Ans = optimal.Ans;
-            //
-            //=====================================================================
-
-            Debug.WriteLine("==  From obj: " + fromF.ObjectId.ToString() + "===  block: " + fromF.Block.BlockId.ToString() + "===  feature: " + fromF.FeatureId.ToString());
-            Debug.WriteLine("==  To obj: " + toF.ObjectId.ToString() + "===  block: " + toF.Block.BlockId.ToString() + "===  feature: " + toF.FeatureId.ToString());
-            Debug.WriteLine("");
-            Debug.WriteLine("Points");
-            Debug.WriteLine(adjustedPoints[0].X.ToString() + ", " + adjustedPoints[0].Y.ToString() + ", " + adjustedPoints[1].X.ToString() + ", " + adjustedPoints[1].Y.ToString());
-            Debug.WriteLine("");
-
-            Debug.WriteLine("Camera Position 1");
-            Debug.WriteLine(c1.At<double>(0, 0).ToString() + ", " + c1.At<double>(1, 0).ToString() + ", " + c1.At<double>(2, 0).ToString() + ", ");
-            Debug.WriteLine(fromF.Block.RollDeg.ToString() + ", " + fromF.Block.PitchDeg + ", " + fromF.Block.YawDeg);
-            Debug.WriteLine("");
-            Debug.WriteLine("Camera Position 2");
-            Debug.WriteLine(c2.At<double>(0, 0).ToString() + ", " + c2.At<double>(1, 0).ToString() + ", " + c2.At<double>(2, 0).ToString() + ", ");
-            Debug.WriteLine(toF.Block.RollDeg.ToString() + ", " + toF.Block.PitchDeg + ", " + toF.Block.YawDeg);
-
-            Debug.WriteLine("");
-            Debug.WriteLine("Ray 1 & Ray 2");
-            for (int j = 0; j < 6; j++)
-            {
-                Debug.Write(Math.Round(-StackD.At<double>(j, 0), 6) + ", ");
-            }
-            Debug.WriteLine("");
-            Debug.WriteLine("Params");
-            for (int j = 3; j < 5; j++)
-            {
-                Debug.Write(Math.Round(Ans[j], 6) + ", ");
-            }
-            Debug.WriteLine("");
-
-            Debug.WriteLine("");
-            Debug.WriteLine("Object calc:");
-
-            for (int j = 0; j < 3; j++)
-            {
-                Debug.WriteLine(Math.Round(Ans[j], 3));
-            }
-            Debug.WriteLine("");
-            Debug.WriteLine("---------");
-
-            //            Debug.WriteLine(Ans1.At<double>(0, 0) + ", " + Ans1.At<double>(1, 0) + ", " + Ans1.At<double>(2, 0) + ", " + Ans2.At<double>(0, 0) + ", " + Ans2.At<double>(1, 0) + ", " + Ans2.At<double>(2, 0));
-
-            //=====================================================================
-            if (optimal.terminationtype == 2 || optimal.terminationtype == 7)
-            {
-                return Ans;
-            }
-            else
-            {
-                return null;
-            }
-        }
-    }
-    public class SetOptimize
-    {
-        private Mat A;
-        private Mat b;
-        public double[] Ans;
-        public int terminationtype;
-        public SetOptimize(Mat first, Mat second)
-        {
-            A = first;
-            b = second;
-            int M = 6; // 3*2 = number of dimensions*number of images
-            int N = 5; // x, y, z, l1, l2
-            double[] bndl = new double[5] { -50, 0, -50, -System.Double.PositiveInfinity, -System.Double.PositiveInfinity };
-            double[] bndu = new double[5] { 1200, b.At<double>(1,0)-60, 600, System.Double.PositiveInfinity, System.Double.PositiveInfinity };
-            double[] s = new double[5] { 60, 60, 60, 30, 30 }; //scale
-            double[] x = new double[5] { b.At<double>(0, 0), b.At<double>(1, 0)-90, b.At<double>(2, 0), 1, 1 };
-            double EpsX = 0; // 0.0001;
-            int MaxIts = 500; // 0 means no limit
-            alglib.nlsstate state;
-            alglib.nlsreport rep;
-            alglib.nlscreatedfo(N,M,x, out state);
-            alglib.nlssetcond(state, EpsX, MaxIts);
-            alglib.nlssetscale(state, s);
-            alglib.nlssetbc(state, bndl, bndu);
-            alglib.nlssetalgodfolsa(state,3);
-            alglib.nlsoptimize(state, function1_fvec, null, null);
-            alglib.nlsresults(state, out x, out rep);
-            Debug.WriteLine("{0}", alglib.ap.format(x, 3));
-            Debug.WriteLine("{0}", rep.terminationtype);
-            Ans = x;
-            terminationtype = rep.terminationtype;
-        }
-        public void function1_fvec(double[] x, double[] fi, object obj)
-        {
-            //
-            // this callback calculates
-            // sum over x of ((Ax-b)^2)
-            // where each f_i corresponds to one element of the sum
-            //
-            for (int i = 0; i < fi.Length; i++)
-            {
-                fi[i] = 0;
-                for (int j = 0; j < x.Length; j++)
-                {
-                    fi[i] = fi[i] + A.At<double>(i, j) * x[j];
-                }
-                fi[i] = fi[i] - b.At<double>(i);
-                fi[i] = fi[i] * fi[i];
-            }
-        }
-    } 
->>>>>>> 5fc55646
-}
-
-    
-
+// Copyright SkyComb Limited 2025. All rights reserved. 
+
+using OpenCvSharp;
+using SkyCombGround.CommonSpace;
+using SkyCombImage.ProcessModel;
+using System.Diagnostics;
+
+
+
+namespace SkyCombImage.ProcessLogic
+{
+    // ProcessSpanOptimize relates to either the steps in a FlightLeg OR a sequence of FlightSteps (not related to a FlightLeg).
+    // Either way, ProcessSpanOptimize analyses ProcessObjects to find their location based on a triangulation of the drone's position and the object's image location in two images.
+
+    public class SpanOptimize
+    {
+        // Parent process
+        private ProcessAll Process { get; }
+        private int CompareInterval { get; }
+        private double[][] LHS;
+        private double[] RHS;
+        public static CameraIntrinsic intrinsic = ProcessConfigModel.intrinsic; // Copy the static Lennard Spark drone camera information
+        public SpanOptimize(ProcessAll process, int compareInterval)
+        {
+            Process = process;
+            CompareInterval = compareInterval;
+            var totBlocks = Process.Blocks.Count;
+            if (false)
+            { // for debugging. Ensure that the time chosen includes features in the blocks.
+                CompareInterval = 1;
+                totBlocks = 2;
+                process.Blocks[1].DroneLocnM = new DroneLocation(2, 0);
+                process.Blocks[1].AltitudeM = 20;
+                process.Blocks[1].RollDeg = 0;
+                process.Blocks[1].PitchDeg = -89.91f;
+                process.Blocks[1].YawDeg = -123.61888f;
+                process.Blocks[2].DroneLocnM = new DroneLocation(3, 5); // Reminder, drone location does northing then easting
+                process.Blocks[2].AltitudeM = 4;
+                process.Blocks[2].RollDeg = 0;
+                process.Blocks[2].PitchDeg = -89.915146f;
+                process.Blocks[2].YawDeg = -123.63545f;
+                var firstfeature = process.Blocks[1].MinFeatureId;
+                process.Blocks[1].MaxFeatureId = firstfeature;
+                var secondfeature = process.Blocks[2].MinFeatureId;
+                process.Blocks[2].MaxFeatureId = secondfeature;
+                var objid = process.ProcessFeatures[firstfeature].ObjectId;
+                process.ProcessFeatures[secondfeature].ObjectId = objid;
+                process.ProcessFeatures[firstfeature].Significant = true;
+                process.ProcessFeatures[secondfeature].Significant = true;
+
+            }
+            foreach (var block in Process.Blocks.Values)
+            {
+                var blockId = block.BlockId;
+                var compareBlockId = blockId + CompareInterval;
+                if (compareBlockId > totBlocks) break; // not enough compare interval left
+                var compareBlock = Process.Blocks[compareBlockId];
+                if (block.MinFeatureId < 1 || compareBlock.MinFeatureId < 1) continue; // no features in either this or compare
+                if (block.DroneLocnM.EastingM == compareBlock.DroneLocnM.EastingM
+                    && block.DroneLocnM.NorthingM == compareBlock.DroneLocnM.NorthingM) continue; // not enough drone location difference for the compare
+
+                for (var id = block.MinFeatureId; id <= block.MaxFeatureId; id++)
+                {
+                    Process.ProcessFeatures.TryGetValue(id, out var feature);
+                    if (feature == null)
+                        continue;
+
+                    if (!DistinctFeature(feature)) continue;
+                    var objid = feature.ObjectId;
+                    for (var idC = compareBlock.MinFeatureId; idC <= compareBlock.MaxFeatureId; idC++)
+                    {
+                        Process.ProcessFeatures.TryGetValue(idC, out var featureC);
+                        if (featureC == null)
+                            continue;
+
+                        var objidC = featureC.ObjectId;
+                        if (objid != objidC) continue;
+                        if (!DistinctFeature(featureC)) continue;
+
+                        var result = GetPoint(feature, featureC);
+                        if (result is not null)
+                        {
+                            feature.LocationM = new DroneLocation((float)result[2], (float)result[0]); // Northing is stored first in location
+                            // Change from altitude to height based on ground altitude at location
+                            var obsDEM = process.GroundData.DemModel.GetElevationByDroneLocn(feature.LocationM);
+                            Debug.Assert(obsDEM != -999, objid.ToString() + " " + feature.FeatureId.ToString() + " object/feature location out of bounds");
+                            feature.HeightM = (float)result[1] - obsDEM;
+                        }
+                    }
+                }
+            }
+        }
+        public bool DistinctFeature(ProcessFeature feature)
+        {
+            if (!feature.Significant) return false;
+            // we have to divide pixel box dimensions by 2 because the DJI camera is returning double intensity. 
+            if ((feature.PixelBox.X / 2 <= 1) || (feature.PixelBox.X / 2 + feature.PixelBox.Width / 2 >= intrinsic.ImageWidth) || (feature.PixelBox.Y / 2 <= 1) || (feature.PixelBox.Y / 2 + feature.PixelBox.Height / 2 >= intrinsic.ImageHeight)) return false; //too close to edge
+            return true;
+        }
+        private static Mat CreateRotationMatrix(double rollDegrees, double pitchDegrees, double yawDegrees)
+        {
+            // Using camera drone information, determine camera heading/position
+            // Convert angles to radians
+            double roll = rollDegrees * Math.PI / 180.0;
+            double pitch = pitchDegrees * Math.PI / 180.0;
+            double yaw = yawDegrees * Math.PI / 180.0;
+
+            // Create rotation matrices
+            using Mat Rx = new Mat(3, 3, MatType.CV_64F);
+            Cv2.SetIdentity(Rx);
+            Rx.At<double>(1, 1) = Math.Cos(roll);
+            Rx.At<double>(1, 2) = -Math.Sin(roll);
+            Rx.At<double>(2, 1) = Math.Sin(roll);
+            Rx.At<double>(2, 2) = Math.Cos(roll);
+
+            using Mat Ry = new Mat(3, 3, MatType.CV_64F);
+            Cv2.SetIdentity(Ry);
+            Ry.At<double>(0, 0) = Math.Cos(pitch);
+            Ry.At<double>(0, 2) = Math.Sin(pitch);
+            Ry.At<double>(2, 0) = -Math.Sin(pitch);
+            Ry.At<double>(2, 2) = Math.Cos(pitch);
+
+            using Mat Rz = new Mat(3, 3, MatType.CV_64F);
+            Cv2.SetIdentity(Rz);
+            Rz.At<double>(0, 0) = Math.Cos(yaw);
+            Rz.At<double>(0, 1) = -Math.Sin(yaw);
+            Rz.At<double>(1, 0) = Math.Sin(yaw);
+            Rz.At<double>(1, 1) = Math.Cos(yaw);
+
+            // Combine rotations
+            return Rz * Ry * Rx;
+        }
+        private static void FillMat(Mat mat, double[] values)
+        {
+            for (int i = 0; i < values.Length; i++)
+            {
+                mat.At<double>(i) = values[i];
+            }
+        }
+        public Mat PointDirection(Point2d featpoint, Mat R)
+        {
+            using Mat PixelPoint = new Mat(3, 1, MatType.CV_64F);
+            FillMat(PixelPoint, new double[] { featpoint.X, featpoint.Y, 1 });
+            return R.Inv() * intrinsic.K.Inv() * PixelPoint;
+        }
+        public double[] GetPoint(ProcessFeature fromF, ProcessFeature toF)
+        {
+            BuildMatrices(GetObjectPoints(fromF, toF));
+            var optimal = new SetOptimize(LHS, RHS);
+            if (optimal.terminationtype == 2 || optimal.terminationtype == 7)
+            {
+                return optimal.Ans;
+            }
+            else
+            {
+                return null;
+            }
+        }
+        public List<ProcessFeature> GetObjectPoints(ProcessFeature fromf, ProcessFeature tof) {
+            var featurelist = new List<ProcessFeature>();
+            var obj = fromf.ObjectId;
+            var firstFeat = fromf.Block.BlockId;
+            var lastfeat = tof.Block.BlockId;
+            var featlist = Process.ProcessObjects[obj].ProcessFeatures.Values;
+            int featcount = 0;
+            Point2d adjustedPoint;
+            foreach (var feature in featlist)
+            {
+                if ((feature.BlockId > lastfeat) || (feature.BlockId < firstFeat)) continue;
+                if (!DistinctFeature(feature)) continue;
+                featurelist.Add(feature);
+                featcount++;
+            }
+            return featurelist;
+        }
+        public void BuildMatrices(List<ProcessFeature> featurelist)
+        {
+            int M = featurelist.Count;
+            RHS = new double[M*3];           
+            LHS = new double[M * 3][];
+            for (int i = 0; i < M; i++)
+            {
+                var feature = featurelist[i];
+                RHS[i * 3] = feature.Block.DroneLocnM.EastingM;
+                RHS[i * 3 + 1] = feature.Block.AltitudeM;
+                RHS[i * 3 + 2] = feature.Block.DroneLocnM.NorthingM;
+                using Mat R = CreateRotationMatrix(feature.Block.RollDeg, feature.Block.PitchDeg, feature.Block.YawDeg);
+                var adjustedPoint = new Point2d(feature.PixelBox.X / 2 + feature.PixelBox.Width / 4, feature.PixelBox.Y / 2 + feature.PixelBox.Height / 4);
+                using Mat Ray = PointDirection(adjustedPoint, R);
+                for (int j = 0; j < 3; j++)
+                {
+                    LHS[i * 3 + j] = new double[3+M];
+                    LHS[i * 3 + j][j] = 1;
+                    LHS[i * 3 + j][3 + i] = -Ray.At<double>(j,0);
+                }
+            }
+            
+        }
+        public class SetOptimize
+        {
+            private double[][] A;
+            private double[] b;
+            public double[] Ans;
+            public int terminationtype;
+            public SetOptimize(double[][] first, double[] second)
+            {
+                A = first;
+                b = second;
+                int M = 6; // 3*2 = number of dimensions*number of images
+                int N = 5; // x, y, z, l1, l2
+                double[] bndl = new double[5] { -50, 0, -50, -System.Double.PositiveInfinity, -System.Double.PositiveInfinity };
+                double[] bndu = new double[5] { 1800, b[1] - 60, 1200, System.Double.PositiveInfinity, System.Double.PositiveInfinity };
+                double[] s = new double[5] { 80, 80, 80, 30, 30 }; //scale
+                double[] x = new double[5] { b[0], b[1] - 90, b[2], 1, 1 };
+                double EpsX = 0.0001;
+                int MaxIts = 500; // 0 means no limit
+                alglib.nlsstate state;
+                alglib.nlsreport rep;
+                alglib.nlscreatedfo(N, M, x, out state);
+                alglib.nlssetcond(state, EpsX, MaxIts);
+                alglib.nlssetscale(state, s);
+                alglib.nlssetbc(state, bndl, bndu);
+                alglib.nlssetalgodfolsa(state, 3);
+                alglib.nlsoptimize(state, function1_fvec, null, null);
+                alglib.nlsresults(state, out x, out rep);
+                Debug.WriteLine("{0}", alglib.ap.format(x, 3));
+                Debug.WriteLine("{0}", rep.terminationtype);
+                Ans = x;
+                terminationtype = rep.terminationtype;
+            }
+            public void function1_fvec(double[] x, double[] fi, object obj)
+            {
+                //
+                // this callback calculates
+                // sum over x of ((Ax-b)^2)
+                // where each f_i corresponds to one element of the sum
+                //
+                for (int i = 0; i < fi.Length; i++)
+                {
+                    fi[i] = 0;
+                    for (int j = 0; j < x.Length; j++)
+                    {
+                        fi[i] = fi[i] + A[i][j] * x[j];
+                    }
+                    fi[i] = fi[i] - b[i];
+                    fi[i] = fi[i] * fi[i];
+                }
+            }
+        }
+    }
+}
+
+    
+