--- conflicted
+++ resolved
@@ -1,381 +1,359 @@
-// Copyright SkyComb Limited 2025. All rights reserved. 
-using Accord.Math;
-using SkyCombDrone.DroneLogic;
-using SkyCombDrone.DroneModel;
-using SkyCombGround.CommonSpace;
-using SkyCombGround.GroundLogic;
-using SkyCombImage.ProcessModel;
-using System.Diagnostics;
-using System.Windows.Forms;
-
-
-namespace SkyCombImage.ProcessLogic
-{
-    // ProcessSpan relates to either the steps in a FlightLeg OR a sequence of FlightSteps (not related to a FlightLeg).
-    // Either way, ProcessSpan analyses ProcessObjects to refine/correct the flight altitude data using FlightStep.FixAltM/FixYawDeg/FixPitchDeg.
-    public class ProcessSpan : ProcessSpanModel
-    {
-        // Parent process
-        private ProcessAll Process { get; }
-
-
-        public ProcessSpan(ProcessAll process, int spanId, List<string>? settings = null) : base(settings)
-        {
-            Process = process;
-            ProcessSpanId = spanId;
-
-            if (settings != null)
-                LoadSettings(settings);
-        }
-
-        public void AssertGood()
-        {
-            Assert(ProcessSpanId > 0, "ProcessSpan.AssertGood: Bad SpanId");
-            Assert(MinBlockId > 0, "ProcessSpan.AssertGood: Bad MinBlockId");
-            Assert(MaxBlockId > 0, "ProcessSpan.AssertGood: Bad MaxBlockId");
-        }
-
-
-        public void DebugPrintBest(string prefix = "")
-        {
-            var answer = "";
-
-            if (BestFixAltM != 0) answer += " BestFixAltM=" + BestFixAltM.ToString();
-
-            if (answer != "")
-                Debug.Print(
-                    "CalculateSettings_FixValues:" + prefix + " " + answer + 
-                    " BestSumLocnErrM=" + BestSumLocnErrM.ToString() +
-                    " BestSumHeightErrM=" + BestSumHeightErrM.ToString());
-        }
-
-
-        // Apply FixValues to theSteps and on to the ProcessObjects and their ProcessFeatures
-        public void CalculateSettings_ApplyFixValues_Core(float fixAltM, FlightStepList theSteps, ProcessObjList objs)
-        {
-            // The image associated with each leg step now covers a slightly different area
-            // Recalculate InputImageCenter Dem and Dsm based on FixAltM/FixYawDeg/FixPitchDeg
-            theSteps.CalculateSettings_FixValues(fixAltM, Process.VideoData, Process.Drone.GroundData);
-
-            foreach (var theObject in objs)
-            {
-                var theObj = theObject.Value;
-
-                // Clone the list of features (not the features themselves) claimed by the object 
-                var objectFeatures = theObj.ProcessFeatures.Clone();
-
-                // Eliminate all object summary data.
-                theObj.ResetCalcedMemberData();
-
-                // Recalc each feature - which will have a slightly different location
-                foreach (var theFeature in objectFeatures)
-                {
-                    var theFeat = theFeature.Value;
-                    theFeat.ResetCalcedMemberData();
-
-                    // This code depends on ProcessAll.VideoData.HFOVDeg, FlightStep.FixAltM, FixYawDeg and FixPitchDeg  
-                    // This code does NOT depend on FlightStep.InputImageCenter/InputImageSize/InputImageUnitVector/InputImageDemM/InputImageDsmM
-                    theFeat.CalculateSettings_LocationM_HeightM_LOS(Process.GroundData);
-
-                    theObj.ClaimFeature(theFeat);
-                }
-            }
-
-            // Calculate the revised object-list location and height errors.
-            objs.CalculateSettings();
-        }
-
-
-        // Apply FixValues to theSteps and on to the ProcessObjects and their ProcessFeatures //PQ??
-        public bool CalculateSettings_ApplyFixValues(float fixAltM, FlightStepList theSteps, ProcessObjList objs)
-        {
-            CalculateSettings_ApplyFixValues_Core(fixAltM, theSteps, objs);
-
-            // Do we see a drop in location error sum?
-            // The location error assumes the objects are mostly stationary over the time they are observed.
-            var improvementM = BestSumLocnErrM - objs.SumLocationErrM;
-            if (improvementM >= 0.1f) // at least a 10cm improvement
-            {
-                SetBest(fixAltM, objs);
-                return true;
-            }
-
-            return false;
-        }
-
-
-        // Analyse ProcessObjects in the selected steps by assuming the drone altitude is inaccurate.
-        // Apply various "Fix*" trial values to the FlightSteps, ProcessFeatures & ProcessObjects.
-        // For each trial, measure the sum of the object location errors.
-        // Lock in the legSteps.Fix* value that reduces the error most.
-        public void CalculateSettings_FixValues(FlightStepList theSteps, ProcessObjList theObjs)
-        {
-            bool optimiseFixAltM = true;
-
-            try
-            {
-                Debug.Print("CalculateSettings_FixAltM_Start");
-                NumSignificantObjects = theObjs.Count;
-
-                if ((theSteps.Count == 0) || (NumSignificantObjects == 0))
-                    return;
-
-                float altRangeM = 90;
-                float bestAltM = 0;
-                float bestAltErr = 0;
-
-
-                ResetBest();
-                CalculateSettings_ApplyFixValues(0, theSteps, theObjs);
-                OrgSumLocnErrM = BestSumLocnErrM;
-                OrgSumHeightErrM = BestSumHeightErrM;
-
-                if (optimiseFixAltM)
-                {
-                    ResetBest();
-                    for (float fixAltM = altRangeM; fixAltM >= -altRangeM; fixAltM -= 1)
-                        if( CalculateSettings_ApplyFixValues(fixAltM, theSteps, theObjs) )
-                            DebugPrintBest();
-                    bestAltM = BestFixAltM;
-                    bestAltErr = BestSumLocnErrM;
-                }
-
-                // Lock in the best single value across the leg steps
-                CalculateSettings_ApplyFixValues_Core(BestFixAltM, theSteps, theObjs);
-                BestSumLocnErrM = theObjs.SumLocationErrM;
-                BestSumHeightErrM = theObjs.SumHeightErrM;
-                Process.ProcessObjects.CalculateSettings();
-
-                DebugPrintBest();
-            }
-            catch (Exception ex)
-            {
-                throw ThrowException("ProcessSpan.CalculateSettings_FixValues", ex);
-            }
-        }
-
-
-        // Summarise the blocks in this leg
-        private void SummariseSteps(FlightStepList steps)
-        {
-            if (steps.Count > 0)
-            {
-                MinStepId = steps.First().Value.StepId;
-                MaxStepId = steps.Last().Value.StepId;
-            }
-
-            ResetTardis();
-            foreach (var step in steps)
-                SummariseTardis(step.Value);
-        }
-
-
-        // Analyse ProcessObjects in the FlightLeg, assuming various inaccuracies.
-        // Lock in the FlightSteps.FixAltM/FixYawDeg/FixPitchDeg values that reduces the location wobble most.
-        public void CalculateSettings_from_FlightLeg(SkyCombImageLibrary.ProcessLogic.ProcessObjectParameters parameters)
-        {
-            ResetBest();
-            ResetTardis();
-
-            if (ProcessSpanId == UnknownValue)
-                return;
-
-            var legSteps = Process.Drone.FlightSteps.Steps.GetLegSteps(ProcessSpanId);
-            var theObjs = Process.ProcessObjects.FilterByLeg(ProcessSpanId);
-
-<<<<<<< HEAD
-            if (parameters.Triangulate)
-            {
-                // PQ base method for setting object location
-                int theHFOVDeg = Process.Drone.InputVideo.HFOVDeg;
-                ResetBest();
-                CalculateSettings_ApplyFixValues(theHFOVDeg, 0, 0, 0, legSteps, theObjs);
-                OrgSumLocnErrM = BestSumLocnErrM;
-                OrgSumHeightErrM = BestSumHeightErrM;
-                
-                // nq  method. 
-                SpanOptimize triangulation = new(theObjs, Process.GroundData, parameters.Output);
-=======
-            // Feature-level dead-reckoning ground-intercept set object location and location error. Heights are set to ~0.
-            ResetBest();
-            CalculateSettings_ApplyFixValues(0, legSteps, theObjs);
-            OrgSumLocnErrM = BestSumLocnErrM;
-            OrgSumHeightErrM = BestSumHeightErrM;
-
-            // Traditional FixAltM algorithm
-            // Mosgt recently tested via SkyCombFlights_2024-04-D_Run05Apr_DistortFalse_AltOptM.xls
-            // Error at 90 degrees down reduced by 66! Good.
-            // But for video 2614 the Bst Fix Alt M values range from - 21 to - 48.These are too big:
-            // Drone was originally 90m over ground so fix => drone is actually 69 to 42m above ground.
-            // Lennard does want to go under 60m above ground. Seems unlikely to represent physical reality. 
-            // Decision: Suppress this optimisation as unprincipled.  
-            // CalculateSettings_FixValues(legSteps, theObjs);
-
-            if (false)
-            {               
-                // nq new method. Second parameter: Frame pair intervals constant, 3 frames is 1/20th of second. 5 frames is 1/6th of a second.
-                SpanOptimize triangulation = new(Process, outputText);
->>>>>>> 63f00b20
-                foreach (var theObj in theObjs)
-                {
-                    //theObj.Value.Calculate_RealObject_SimpleMemberData();
-
-                    // Calculate OBJECT size in square centimeters (based on maximum # hot pixels over real features).
-                    theObj.Value.Calculate_SizeCM2();
-
-                    // Calculate the range of the OBJECT from the drone in meters (as average over real features).
-                    theObj.Value.Calculate_AvgRangeM();
-
-                    // Calculate the OBJECT maximum heat value (of any pixel over real features).
-                    theObj.Value.Calculate_MaxHeat();
-
-                    // Is this OBJECT significant?
-                    theObj.Value.Calculate_Significant();
-                }
-                theObjs.CalculateSettings();
-            }
-            else
-            {
-                // Test if DroneTargetCalculator.DroneK contains bad data.
-                // DroneTargetCalculator.UnitTest_ScanHyperParams(theHFOVDeg, this, legSteps, theObjs);
-            }
-
-            SummariseSteps(legSteps);
-        }
-
-
-        // Analyse ProcessObjects in the Block series - assuming the drone altitude is inaccurate.
-        // Lock in the FlightSteps.FixAltM/FixYawDeg/FixPitchDeg values that reduces the location most.
-        public void CalculateSettings_from_FlightSteps(int minStepId, int maxStepId)
-        {
-            try
-            {
-                ResetBest();
-                ResetTardis();
-
-                if ((Process.Drone.FlightSteps != null) && (Process.ProcessObjects.Count > 0))
-                {
-                    // Get the FlightSteps corresponding to the block range
-                    FlightStepList theSteps = new();
-                    for (int stepId = minStepId; stepId <= maxStepId; stepId++)
-                    {
-                        FlightStep theStep;
-                        if (Process.Drone.FlightSteps.Steps.TryGetValue(stepId, out theStep))
-                            theSteps.AddStep(theStep);
-                    }
-                    if (theSteps.Count >= 4)
-                    {
-                        // Get the Objects that exist inside the block range (not overlapping the block range).
-                        // We may be analyzing 30 minutes of video.
-                        // Recall that objects are ordered by the BlockId of the first feature in the object.
-                        // For speed, scan backwards through ProcessObjList
-                        // until we find an object that ends before minBlockId.
-                        var allObjs = Process.ProcessObjects;
-                        ProcessObjList theObjs = new();
-                        for (int objectId = allObjs.Last().Key; objectId >= 0; objectId--)
-                        {
-                            ProcessObject theObject;
-                            if (allObjs.TryGetValue(objectId, out theObject))
-                            {
-                                var firstFeat = theObject.FirstFeature;
-                                var lastFeat = theObject.LastRealFeature;
-                                if ((firstFeat != null) && (lastFeat != null))
-                                {
-                                    var firstStepId = firstFeat.Block.FlightStepId;
-                                    var lastRealStepId = lastFeat.Block.FlightStepId;
-
-                                    if ((firstStepId >= minStepId) && (lastRealStepId <= maxStepId))
-                                        // Object lies fully within the specified block range
-                                        theObjs.AddObject(theObject);
-
-                                    if (lastRealStepId < minStepId)
-                                        break; // We've gone back far enough
-                                }
-                            }
-
-                        }
-
-
-                        CalculateSettings_FixValues(theSteps, theObjs);
-                        SummariseSteps(theSteps);
-                    }
-                }
-            }
-            catch (Exception ex)
-            {
-                throw ThrowException("ProcessSpan.CalculateSettings_from_FlightSteps", ex);
-            }
-        }
-
-
-        public int PercentOverlapWithRunFromTo(Drone drone)
-        {
-            return FlightLeg.PercentOverlapWithRunFromTo(drone, MinStepId, MaxStepId);
-        }
-        public bool OverlapsRunFromTo(Drone drone)
-        {
-            return PercentOverlapWithRunFromTo(drone) >= FlightLegModel.MinOverlapPercent;
-        }
-    }
-
-    // A list of ProcessSpan objects
-    public class ProcessSpanList : SortedList<int, ProcessSpan>
-    {
-        public ProcessSpanList()
-        {
-        }
-
-
-        public void AddSpan(ProcessSpan processSpan)
-        {
-            BaseConstants.Assert(processSpan.ProcessSpanId > 0, "ProcessSpanList.AddLeg: No Id");
-            Add(processSpan.ProcessSpanId, processSpan);
-        }
-
-
-        // Return the index of the first and last ProcessSpan overlap of this leg with the RunVideoFromS / RunVideoToS range
-        public (int, int) OverlappingSpansRange(Drone drone)
-        {
-            int firstSpanId = BaseConstants.UnknownValue;
-            int lastSpanId = BaseConstants.UnknownValue;
-
-            foreach (var span in this)
-            {
-                if (span.Value.OverlapsRunFromTo(drone))
-                {
-                    if (firstSpanId == BaseConstants.UnknownValue)
-                        firstSpanId = span.Value.ProcessSpanId;
-                    lastSpanId = span.Value.ProcessSpanId;
-                }
-                else
-                {
-                    if (firstSpanId != BaseConstants.UnknownValue)
-                        break;
-                }
-            }
-
-            return (firstSpanId, lastSpanId);
-        }
-
-
-        public void SetFixValuesAfterLoad(VideoModel videoData, Drone drone)
-        {
-            if (drone.FlightSteps == null)
-                return;
-
-            var steps = drone.FlightSteps.Steps;
-
-            foreach (var theSpan in this)
-                if (Math.Abs(theSpan.Value.BestFixAltM)  > 0)
-                    for (int stepId = theSpan.Value.MinStepId; stepId <= theSpan.Value.MaxStepId; stepId++)
-                    {
-                        if (steps.TryGetValue(stepId, out var step))
-                        {
-                            step.FixAltM = theSpan.Value.BestFixAltM;
-                            step.CalculateSettings_InputImageCenterDemDsm(videoData, drone.GroundData);
-                        }
-                    }
-        }
-    }
-
-}
+// Copyright SkyComb Limited 2025. All rights reserved. 
+using Accord.Math;
+using SkyCombDrone.DroneLogic;
+using SkyCombDrone.DroneModel;
+using SkyCombGround.CommonSpace;
+using SkyCombGround.GroundLogic;
+using SkyCombImage.ProcessModel;
+using SkyCombImage.RunSpace;
+using System.Diagnostics;
+
+
+namespace SkyCombImage.ProcessLogic
+{
+    // ProcessSpan relates to either the steps in a FlightLeg OR a sequence of FlightSteps (not related to a FlightLeg).
+    // Either way, ProcessSpan analyses ProcessObjects to refine/correct the flight altitude data using FlightStep.FixAltM/FixYawDeg/FixPitchDeg.
+    public class ProcessSpan : ProcessSpanModel
+    {
+        // Parent process
+        private ProcessAll Process { get; }
+
+
+        public ProcessSpan(ProcessAll process, int spanId, List<string>? settings = null) : base(settings)
+        {
+            Process = process;
+            ProcessSpanId = spanId;
+
+            if (settings != null)
+                LoadSettings(settings);
+        }
+
+        public void AssertGood()
+        {
+            Assert(ProcessSpanId > 0, "ProcessSpan.AssertGood: Bad SpanId");
+            Assert(MinBlockId > 0, "ProcessSpan.AssertGood: Bad MinBlockId");
+            Assert(MaxBlockId > 0, "ProcessSpan.AssertGood: Bad MaxBlockId");
+        }
+
+
+        public void DebugPrintBest(string prefix = "")
+        {
+            var answer = "";
+
+            if (BestFixAltM != 0) answer += " BestFixAltM=" + BestFixAltM.ToString();
+
+            if (answer != "")
+                Debug.Print(
+                    "CalculateSettings_FixValues:" + prefix + " " + answer + 
+                    " BestSumLocnErrM=" + BestSumLocnErrM.ToString() +
+                    " BestSumHeightErrM=" + BestSumHeightErrM.ToString());
+        }
+
+
+        // Apply FixValues to theSteps and on to the ProcessObjects and their ProcessFeatures
+        public void CalculateSettings_ApplyFixValues_Core(float fixAltM, FlightStepList theSteps, ProcessObjList objs)
+        {
+            // The image associated with each leg step now covers a slightly different area
+            // Recalculate InputImageCenter Dem and Dsm based on FixAltM/FixYawDeg/FixPitchDeg
+            theSteps.CalculateSettings_FixValues(fixAltM, Process.VideoData, Process.Drone.GroundData);
+
+            foreach (var theObject in objs)
+            {
+                var theObj = theObject.Value;
+
+                // Clone the list of features (not the features themselves) claimed by the object 
+                var objectFeatures = theObj.ProcessFeatures.Clone();
+
+                // Eliminate all object summary data.
+                theObj.ResetCalcedMemberData();
+
+                // Recalc each feature - which will have a slightly different location
+                foreach (var theFeature in objectFeatures)
+                {
+                    var theFeat = theFeature.Value;
+                    theFeat.ResetCalcedMemberData();
+
+                    // This code depends on ProcessAll.VideoData.HFOVDeg, FlightStep.FixAltM, FixYawDeg and FixPitchDeg  
+                    // This code does NOT depend on FlightStep.InputImageCenter/InputImageSize/InputImageUnitVector/InputImageDemM/InputImageDsmM
+                    theFeat.CalculateSettings_LocationM_HeightM_LOS(Process.GroundData);
+
+                    theObj.ClaimFeature(theFeat);
+                }
+            }
+
+            // Calculate the revised object-list location and height errors.
+            objs.CalculateSettings();
+        }
+
+
+        // Apply FixValues to theSteps and on to the ProcessObjects and their ProcessFeatures //PQ??
+        public bool CalculateSettings_ApplyFixValues(float fixAltM, FlightStepList theSteps, ProcessObjList objs)
+        {
+            CalculateSettings_ApplyFixValues_Core(fixAltM, theSteps, objs);
+
+            // Do we see a drop in location error sum?
+            // The location error assumes the objects are mostly stationary over the time they are observed.
+            var improvementM = BestSumLocnErrM - objs.SumLocationErrM;
+            if (improvementM >= 0.1f) // at least a 10cm improvement
+            {
+                SetBest(fixAltM, objs);
+                return true;
+            }
+
+            return false;
+        }
+
+
+        // Analyse ProcessObjects in the selected steps by assuming the drone altitude is inaccurate.
+        // Apply various "Fix*" trial values to the FlightSteps, ProcessFeatures & ProcessObjects.
+        // For each trial, measure the sum of the object location errors.
+        // Lock in the legSteps.Fix* value that reduces the error most.
+        public void CalculateSettings_FixValues(FlightStepList theSteps, ProcessObjList theObjs)
+        {
+            bool optimiseFixAltM = true;
+
+            try
+            {
+                Debug.Print("CalculateSettings_FixAltM_Start");
+                NumSignificantObjects = theObjs.Count;
+
+                if ((theSteps.Count == 0) || (NumSignificantObjects == 0))
+                    return;
+
+                float altRangeM = 90;
+                float bestAltM = 0;
+                float bestAltErr = 0;
+
+
+                ResetBest();
+                CalculateSettings_ApplyFixValues(0, theSteps, theObjs);
+                OrgSumLocnErrM = BestSumLocnErrM;
+                OrgSumHeightErrM = BestSumHeightErrM;
+
+                if (optimiseFixAltM)
+                {
+                    ResetBest();
+                    for (float fixAltM = altRangeM; fixAltM >= -altRangeM; fixAltM -= 1)
+                        if( CalculateSettings_ApplyFixValues(fixAltM, theSteps, theObjs) )
+                            DebugPrintBest();
+                    bestAltM = BestFixAltM;
+                    bestAltErr = BestSumLocnErrM;
+                }
+
+                // Lock in the best single value across the leg steps
+                CalculateSettings_ApplyFixValues_Core(BestFixAltM, theSteps, theObjs);
+                BestSumLocnErrM = theObjs.SumLocationErrM;
+                BestSumHeightErrM = theObjs.SumHeightErrM;
+                Process.ProcessObjects.CalculateSettings();
+
+                DebugPrintBest();
+            }
+            catch (Exception ex)
+            {
+                throw ThrowException("ProcessSpan.CalculateSettings_FixValues", ex);
+            }
+        }
+
+
+        // Summarise the blocks in this leg
+        private void SummariseSteps(FlightStepList steps)
+        {
+            if (steps.Count > 0)
+            {
+                MinStepId = steps.First().Value.StepId;
+                MaxStepId = steps.Last().Value.StepId;
+            }
+
+            ResetTardis();
+            foreach (var step in steps)
+                SummariseTardis(step.Value);
+        }
+
+
+        // Analyse ProcessObjects in the FlightLeg, assuming various inaccuracies.
+        // Lock in the FlightSteps.FixAltM/FixYawDeg/FixPitchDeg values that reduces the location wobble most.
+        public void CalculateSettings_from_FlightLeg()
+        {
+            ResetBest();
+            ResetTardis();
+
+            if (ProcessSpanId == UnknownValue)
+                return;
+
+            var legSteps = Process.Drone.FlightSteps.Steps.GetLegSteps(ProcessSpanId);
+            var theObjs = Process.ProcessObjects.FilterByLeg(ProcessSpanId);
+
+            // Feature-level dead-reckoning ground-intercept set object location and location error. Heights are set to ~0.
+            ResetBest();
+            CalculateSettings_ApplyFixValues(0, legSteps, theObjs);
+            OrgSumLocnErrM = BestSumLocnErrM;
+            OrgSumHeightErrM = BestSumHeightErrM;
+
+            if (Process.RunUI.RunTriangulate())
+            {           
+                // nq  method. 
+                SpanOptimize triangulation = new(theObjs, Process.GroundData, Process.RunUI.OutputTextBox());
+
+                foreach (var theObj in theObjs)
+                {
+                    //theObj.Value.Calculate_RealObject_SimpleMemberData();
+
+                    // Calculate OBJECT size in square centimeters (based on maximum # hot pixels over real features).
+                    theObj.Value.Calculate_SizeCM2();
+
+                    // Calculate the range of the OBJECT from the drone in meters (as average over real features).
+                    theObj.Value.Calculate_AvgRangeM();
+
+                    // Calculate the OBJECT maximum heat value (of any pixel over real features).
+                    theObj.Value.Calculate_MaxHeat();
+
+                    // Is this OBJECT significant?
+                    theObj.Value.Calculate_Significant();
+                }
+                theObjs.CalculateSettings();
+            }
+            else
+            {
+                // Test if DroneTargetCalculator.DroneK contains bad data.
+                // DroneTargetCalculator.UnitTest_ScanHyperParams(theHFOVDeg, this, legSteps, theObjs);
+            }
+
+            SummariseSteps(legSteps);
+        }
+
+
+        // Analyse ProcessObjects in the Block series - assuming the drone altitude is inaccurate.
+        // Lock in the FlightSteps.FixAltM/FixYawDeg/FixPitchDeg values that reduces the location most.
+        public void CalculateSettings_from_FlightSteps(int minStepId, int maxStepId)
+        {
+            try
+            {
+                ResetBest();
+                ResetTardis();
+
+                if ((Process.Drone.FlightSteps != null) && (Process.ProcessObjects.Count > 0))
+                {
+                    // Get the FlightSteps corresponding to the block range
+                    FlightStepList theSteps = new();
+                    for (int stepId = minStepId; stepId <= maxStepId; stepId++)
+                    {
+                        FlightStep theStep;
+                        if (Process.Drone.FlightSteps.Steps.TryGetValue(stepId, out theStep))
+                            theSteps.AddStep(theStep);
+                    }
+                    if (theSteps.Count >= 4)
+                    {
+                        // Get the Objects that exist inside the block range (not overlapping the block range).
+                        // We may be analyzing 30 minutes of video.
+                        // Recall that objects are ordered by the BlockId of the first feature in the object.
+                        // For speed, scan backwards through ProcessObjList
+                        // until we find an object that ends before minBlockId.
+                        var allObjs = Process.ProcessObjects;
+                        ProcessObjList theObjs = new();
+                        for (int objectId = allObjs.Last().Key; objectId >= 0; objectId--)
+                        {
+                            ProcessObject theObject;
+                            if (allObjs.TryGetValue(objectId, out theObject))
+                            {
+                                var firstFeat = theObject.FirstFeature;
+                                var lastFeat = theObject.LastRealFeature;
+                                if ((firstFeat != null) && (lastFeat != null))
+                                {
+                                    var firstStepId = firstFeat.Block.FlightStepId;
+                                    var lastRealStepId = lastFeat.Block.FlightStepId;
+
+                                    if ((firstStepId >= minStepId) && (lastRealStepId <= maxStepId))
+                                        // Object lies fully within the specified block range
+                                        theObjs.AddObject(theObject);
+
+                                    if (lastRealStepId < minStepId)
+                                        break; // We've gone back far enough
+                                }
+                            }
+
+                        }
+
+
+                        CalculateSettings_FixValues(theSteps, theObjs);
+                        SummariseSteps(theSteps);
+                    }
+                }
+            }
+            catch (Exception ex)
+            {
+                throw ThrowException("ProcessSpan.CalculateSettings_from_FlightSteps", ex);
+            }
+        }
+
+
+        public int PercentOverlapWithRunFromTo(Drone drone)
+        {
+            return FlightLeg.PercentOverlapWithRunFromTo(drone, MinStepId, MaxStepId);
+        }
+        public bool OverlapsRunFromTo(Drone drone)
+        {
+            return PercentOverlapWithRunFromTo(drone) >= FlightLegModel.MinOverlapPercent;
+        }
+    }
+
+    // A list of ProcessSpan objects
+    public class ProcessSpanList : SortedList<int, ProcessSpan>
+    {
+        public ProcessSpanList()
+        {
+        }
+
+
+        public void AddSpan(ProcessSpan processSpan)
+        {
+            BaseConstants.Assert(processSpan.ProcessSpanId > 0, "ProcessSpanList.AddLeg: No Id");
+            Add(processSpan.ProcessSpanId, processSpan);
+        }
+
+
+        // Return the index of the first and last ProcessSpan overlap of this leg with the RunVideoFromS / RunVideoToS range
+        public (int, int) OverlappingSpansRange(Drone drone)
+        {
+            int firstSpanId = BaseConstants.UnknownValue;
+            int lastSpanId = BaseConstants.UnknownValue;
+
+            foreach (var span in this)
+            {
+                if (span.Value.OverlapsRunFromTo(drone))
+                {
+                    if (firstSpanId == BaseConstants.UnknownValue)
+                        firstSpanId = span.Value.ProcessSpanId;
+                    lastSpanId = span.Value.ProcessSpanId;
+                }
+                else
+                {
+                    if (firstSpanId != BaseConstants.UnknownValue)
+                        break;
+                }
+            }
+
+            return (firstSpanId, lastSpanId);
+        }
+
+
+        public void SetFixValuesAfterLoad(VideoModel videoData, Drone drone)
+        {
+            if (drone.FlightSteps == null)
+                return;
+
+            var steps = drone.FlightSteps.Steps;
+
+            foreach (var theSpan in this)
+                if (Math.Abs(theSpan.Value.BestFixAltM)  > 0)
+                    for (int stepId = theSpan.Value.MinStepId; stepId <= theSpan.Value.MaxStepId; stepId++)
+                    {
+                        if (steps.TryGetValue(stepId, out var step))
+                        {
+                            step.FixAltM = theSpan.Value.BestFixAltM;
+                            step.CalculateSettings_InputImageCenterDemDsm(videoData, drone.GroundData);
+                        }
+                    }
+        }
+    }
+
+}