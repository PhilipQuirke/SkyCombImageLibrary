--- conflicted
+++ resolved
@@ -1,866 +1,832 @@
-// Copyright SkyComb Limited 2025. All rights reserved. 
-using OpenCvSharp;
-using SkyCombDrone.DroneLogic;
-using SkyCombDrone.DroneModel;
-using SkyCombGround.CommonSpace;
-using SkyCombImage.ProcessModel;
-using System.Diagnostics;
-using System.Drawing;
-
-
-<<<<<<< HEAD
-
-// Q1: Is zoom not zero? zoom is none or 1-1 or 100: "dzoom_ratio: 1.00"
-// Q2: Is there some factor in image I am mising related to elevation? Why does image appear 70 CDDown when it is 90 CDDown?
-// Q3: Save the object DEM in the Imagedata datastore tab.
-// Q4: Draw DEM values on output image.
-
-
-=======
->>>>>>> 197b38f3
-namespace SkyCombImage.ProcessLogic
-{
-    // ProcessSpan relates to either the steps in a FlightLeg OR a sequence of FlightSteps (not related to a FlightLeg).
-    // Either way, ProcessSpan analyses ProcessObjects to refine/correct the flight altitude data using FlightStep.FixAltM/FixYawDeg/FixPitchDeg.
-    public class ProcessSpan : ProcessSpanModel
-    {
-        // Parent process
-        private ProcessAll Process { get; }
-
-
-        public ProcessSpan(ProcessAll process, int spanId, List<string>? settings = null) : base(settings)
-        {
-            Process = process;
-            ProcessSpanId = spanId;
-
-            if (settings != null)
-                LoadSettings(settings);
-        }
-
-        public void AssertGood()
-        {
-            Assert(ProcessSpanId > 0, "ProcessSpan.AssertGood: Bad SpanId");
-            Assert(MinBlockId > 0, "ProcessSpan.AssertGood: Bad MinBlockId");
-            Assert(MaxBlockId > 0, "ProcessSpan.AssertGood: Bad MaxBlockId");
-        }
-
-
-        public void DebugPrintBest(string prefix = "")
-        {
-            var answer = "";
-
-            if (BestFixAltM != 0) answer += " BestFixAltM=" + BestFixAltM.ToString();
-            if (BestFixYawDeg != 0) answer += " BestFixYawDeg=" + BestFixYawDeg.ToString();
-            if (BestFixPitchDeg != 0) answer += " BestFixPitchDeg=" + BestFixPitchDeg.ToString();
-
-            if (answer != "")
-                Debug.Print(
-                    "CalculateSettings_FixValues:" + prefix + " " + answer + 
-                    " BestSumLocnErrM=" + BestSumLocnErrM.ToString() +
-                    " BestSumHeightErrM=" + BestSumHeightErrM.ToString());
-        }
-
-
-        // Apply FixValues to theSteps and on to the ProcessObjects and their ProcessFeatures
-        public void CalculateSettings_ApplyFixValues_Core(int hFOVDeg, float fixAltM, float fixYawDeg, float fixPitchDeg, FlightStepList theSteps, ProcessObjList objs)
-        {
-            // The image area of the camera now covers a slightly different area (m2) of the ground
-            Process.Drone.InputVideo.HFOVDeg = hFOVDeg;
-            Assert(Process.VideoData.HFOVDeg == hFOVDeg, "CalculateSettings_ApplyFixValues_Core");
-
-            // The image associated with each leg step now covers a slightly different area
-            // Recalculate InputImageCenter Dem and Dsm based on FixAltM/FixYawDeg/FixPitchDeg
-            theSteps.CalculateSettings_FixValues(fixAltM, fixYawDeg, fixPitchDeg, Process.VideoData, Process.Drone.GroundData);
-
-            foreach (var theObject in objs)
-            {
-                var theObj = theObject.Value;
-
-                // Clone the list of features (not the features themselves) claimed by the object 
-                var objectFeatures = theObj.ProcessFeatures.Clone();
-
-                // Eliminate all object summary data.
-                theObj.ResetCalcedMemberData();
-
-                // Recalc each feature - which will have a slightly different location
-                foreach (var theFeature in objectFeatures)
-                {
-                    var theFeat = theFeature.Value;
-                    theFeat.ResetCalcedMemberData();
-
-                    // This code depends on ProcessAll.VideoData.HFOVDeg, FlightStep.FixAltM, FixYawDeg and FixPitchDeg  
-                    // This code does NOT depend on FlightStep.InputImageCenter/InputImageSize/InputImageUnitVector/InputImageDemM/InputImageDsmM
-                    theFeat.CalculateSettings_LocationM_HeightM_LOS(Process.GroundData);
-
-                    theObj.ClaimFeature(theFeat);
-                }
-            }
-
-            // Calculate the revised object-list location and height errors.
-            objs.CalculateSettings();
-        }
-
-
-        // Apply FixValues to theSteps and on to the ProcessObjects and their ProcessFeatures //PQ??
-        public bool CalculateSettings_ApplyFixValues(int hFOVDeg, float fixAltM, float fixYawDeg, float fixPitchDeg, FlightStepList theSteps, ProcessObjList objs)
-        {
-            CalculateSettings_ApplyFixValues_Core(hFOVDeg, fixAltM, fixYawDeg, fixPitchDeg, theSteps, objs);
-
-            // Do we see a drop in location error sum?
-            // The location error assumes the objects are mostly stationary over the time they are observed.
-            var improvementM = BestSumLocnErrM - objs.SumLocationErrM;
-            if (improvementM >= 0.1f) // at least a 10cm improvement
-            {
-                SetBest(hFOVDeg, fixAltM, fixYawDeg, fixPitchDeg, objs);
-                return true;
-            }
-
-            return false;
-        }
-
-
-        // Analyse ProcessObjects in the selected steps by assuming the drone altitude is inaccurate.
-        // Apply various "Fix*" trial values to the FlightSteps, ProcessFeatures & ProcessObjects.
-        // For each trial, measure the sum of the object location errors.
-        // Lock in the legSteps.Fix* value that reduces the error most.
-        public void CalculateSettings_FixValues(FlightStepList theSteps, ProcessObjList theObjs)
-        {
-            bool optimiseHFOVDeg = false;
-            bool optimiseFixAltM = true;
-            bool optimiseFixYawDeg = false;
-            bool optimiseFixPitchDeg = false;
-
-            try
-            {
-                Debug.Print("CalculateSettings_FixAltM_Start");
-                NumSignificantObjects = theObjs.Count;
-
-                if ((theSteps.Count == 0) || (NumSignificantObjects == 0))
-                    return;
-
-                float altRangeM = 90;
-                float yawRangeDeg = 10;
-                float pitchRangeDeg = 20;
-
-                int theHFOVDeg = Process.Drone.InputVideo.HFOVDeg;
-                float bestAltM = 0;
-                float bestAltErr = 0;
-                float bestYawDeg = 0;
-                float bestYawErr = 0;
-                float bestPitchDeg = 0;
-                float bestPitchErr = 0;
-
-                ResetBest();
-                CalculateSettings_ApplyFixValues(theHFOVDeg, 0, 0, 0, theSteps, theObjs);
-                OrgSumLocnErrM = BestSumLocnErrM;
-                OrgSumHeightErrM = BestSumHeightErrM;
-
-                if (true)
-                {
-                    // DIMENSION 1: Video HFOVDeg
-                    // The drone.InputVideo.HFOVDeg value is guessed from attributes of the SRT file. This is weak.
-                    // Known hardware values for HFOVDeg are 38, 42 & 57. Test reasonable values around these.
-                    if (optimiseHFOVDeg)
-                    {
-                        CalculateSettings_ApplyFixValues(36, 0, 0, 0, theSteps, theObjs);
-                        CalculateSettings_ApplyFixValues(38, 0, 0, 0, theSteps, theObjs);
-                        CalculateSettings_ApplyFixValues(40, 0, 0, 0, theSteps, theObjs);
-                        CalculateSettings_ApplyFixValues(42, 0, 0, 0, theSteps, theObjs);
-                        CalculateSettings_ApplyFixValues(44, 0, 0, 0, theSteps, theObjs);
-                        CalculateSettings_ApplyFixValues(57, 0, 0, 0, theSteps, theObjs);
-                        theHFOVDeg = BestHFOVDeg;
-                    }
-
-                    // DIMENSION 2: Drone altitude 
-                    if (optimiseFixAltM)
-                    {
-                        ResetBest();
-                        for (float fixAltM = altRangeM; fixAltM >= -altRangeM; fixAltM -= 1)
-                            if( CalculateSettings_ApplyFixValues(theHFOVDeg, fixAltM, 0, 0, theSteps, theObjs) )
-                                DebugPrintBest();
-                        bestAltM = BestFixAltM;
-                        bestAltErr = BestSumLocnErrM;
-                    }
-
-                    // DIMENSION 3: Drone yaw 
-                    if (optimiseFixYawDeg)
-                    {
-                        ResetBest();
-                        for (float fixYawDeg = -yawRangeDeg; fixYawDeg <= yawRangeDeg; fixYawDeg += 1)
-                            CalculateSettings_ApplyFixValues(theHFOVDeg, 0, fixYawDeg, 0, theSteps, theObjs);
-                        bestYawDeg = BestFixYawDeg;
-                        bestYawErr = BestSumLocnErrM;
-                    }
-
-                    // DIMENSION 4: Drone pitch 
-                    if (optimiseFixPitchDeg)
-                    {
-                        ResetBest();
-                        for (float fixPitchDeg = -pitchRangeDeg; fixPitchDeg <= pitchRangeDeg; fixPitchDeg += 1)
-                            CalculateSettings_ApplyFixValues(theHFOVDeg, 0, 0, fixPitchDeg, theSteps, theObjs);
-                        bestPitchDeg = BestFixPitchDeg;
-                        bestPitchErr = BestSumLocnErrM;
-                    }
-
-                    // DIMENSION 2..4: Fine tune
-                    // Vary dimensions 2 to 4 around the above rough values
-                    if (optimiseFixAltM && optimiseFixYawDeg && optimiseFixPitchDeg)
-                    {
-                        ResetBest();
-                        CalculateSettings_ApplyFixValues(theHFOVDeg, bestAltM, bestYawDeg, bestPitchDeg, theSteps, theObjs);
-                        for (float fixAltM = bestAltM - 1.25f; fixAltM <= bestAltM + 1.25f; fixAltM += 0.25f)
-                            for (float fixYawDeg = bestYawDeg - 1.25f; fixYawDeg <= bestYawDeg + 1.25f; fixYawDeg += 0.25f)
-                                for (float fixPitchDeg = bestPitchDeg - 1.25f; fixPitchDeg <= bestPitchDeg + 1.25f; fixPitchDeg += 0.25f)
-                                    CalculateSettings_ApplyFixValues(theHFOVDeg, fixAltM, fixYawDeg, fixPitchDeg, theSteps, theObjs);
-                    }
-                }
-
-                // Lock in the best single value across the leg steps
-                CalculateSettings_ApplyFixValues_Core(theHFOVDeg, BestFixAltM, BestFixYawDeg, BestFixPitchDeg, theSteps, theObjs);
-                BestSumLocnErrM = theObjs.SumLocationErrM;
-                BestSumHeightErrM = theObjs.SumHeightErrM;
-                Process.ProcessObjects.CalculateSettings();
-
-                DebugPrintBest();
-            }
-            catch (Exception ex)
-            {
-                throw ThrowException("ProcessSpan.CalculateSettings_FixValues", ex);
-            }
-        }
-
-
-        // Summarise the blocks in this leg
-        private void SummariseSteps(FlightStepList steps)
-        {
-            if (steps.Count > 0)
-            {
-                MinStepId = steps.First().Value.StepId;
-                MaxStepId = steps.Last().Value.StepId;
-            }
-
-            ResetTardis();
-            foreach (var step in steps)
-                SummariseTardis(step.Value);
-        }
-
-
-        // Analyse ProcessObjects in the FlightLeg, assuming various inaccuracies.
-        // Lock in the FlightSteps.FixAltM/FixYawDeg/FixPitchDeg values that reduces the location wobble most.
-        public void CalculateSettings_from_FlightLeg()
-        {
-            ResetBest();
-            ResetTardis();
-
-            if (ProcessSpanId == UnknownValue)
-                return;
-
-            var legSteps = Process.Drone.FlightSteps.Steps.GetLegSteps(ProcessSpanId);
-            var theObjs = Process.ProcessObjects.FilterByLeg(ProcessSpanId);
-
-            if (true)
-            {
-                // nq new method
-                TriangulateSpanObjectsFeaturesLocationAndHeight(theObjs, Process);
-                foreach (var theObj in theObjs)
-                    theObj.Value.Calculate_RealObject_SimpleMemberData();
-                theObjs.CalculateSettings();
-            }
-            else
-            {
-                // Old pq optimization method
-                // For 2164 video on Leg A a Best Fix Alt of 19m gave a 13cm reduction in avg locn err. Not worth it.
-                //CalculateSettings_FixValues(legSteps, theObjs);
-
-                // No optimization method
-                int theHFOVDeg = Process.Drone.InputVideo.HFOVDeg;
-                ResetBest();
-                CalculateSettings_ApplyFixValues(theHFOVDeg, 0, 0, 0, legSteps, theObjs);
-                OrgSumLocnErrM = BestSumLocnErrM;
-                OrgSumHeightErrM = BestSumHeightErrM;
-
-                /*
-                // Test if DroneTargetCalculator.DroneK contains bad data.
-                // Default DroneK is Intrinsic(9.1, 640, 512, 7.68, 6.144);
-                Debug.Print("Default DroneK: OrgSumLocnErrM=" + OrgSumLocnErrM + " OrgSumHeightErrM=" + OrgSumHeightErrM );
-
-                //Modifying x and y only has 3% impact
-                //for (int x = -20; x <= +20; x += 5)
-                //    for (int y = -20; y <= +20; y += 5)
-                //    {
-                //        DroneTargetCalculator.DroneK = DroneTargetCalculator.Intrinsic(9.1, 640 + x, 512 + y, 7.68, 6.144);
-                //        if (CalculateSettings_ApplyFixValues(theHFOVDeg, 0, 0, 0, legSteps, theObjs))
-                //            Debug.Print("x=" + x + ", y=" + y + ", BestSumLocnErrM=" + BestSumLocnErrM  + " BestSumHeightErrM=" + BestSumHeightErrM );
-                //    }
-
-                // At f = 4.95, has 50% reduction (OrgSumLocnErrM=286, BestSumLocnErrM=149) but tightens objects to the flight line. BAD?
-                //for (float f = 0.9f; f <= 5; f += 0.05f)
-                //{
-                //    DroneTargetCalculatorV2.DroneK = DroneTargetCalculatorV2.Intrinsic(9.1 * f, 640, 512, 7.68, 6.144);
-                //    if (CalculateSettings_ApplyFixValues(theHFOVDeg, 0, 0, 0, legSteps, theObjs))
-                //        Debug.Print("f=" + f + ", BestSumLocnErrM=" + BestSumLocnErrM + " BestSumHeightErrM=" + BestSumHeightErrM );
-                //}
-
-                // Modifying w has no impact
-                //for (float w = 0.2f; w >= 0.01f; w -= 0.01f)
-                //{
-                //    DroneTargetCalculator.DroneK = DroneTargetCalculator.Intrinsic(9.1, 640, 512, 7.68 * w, 6.144);
-                //    if (CalculateSettings_ApplyFixValues(theHFOVDeg, 0, 0, 0, legSteps, theObjs))
-                //        Debug.Print("w=" + w + " BestSumLocnErrM=" + BestSumLocnErrM  + " BestSumHeightErrM=" + BestSumHeightErrM );
-                //}
-
-                // At h = 0.02 (98% reduction), has 60% reduction in location inaccuracy: OrgSumLocnErrM=286, BestSumLocnErrM=119
-                // Does not appear to shift objects towards flightpath. GOOD
-                for (float h = 0.2f; h >= 0.01f; h -= 0.01f)
-                {
-                    DroneTargetCalculatorV2.DroneK = DroneTargetCalculatorV2.Intrinsic(9.1, 640, 512, 7.68, 6.144 * h);
-                    if (CalculateSettings_ApplyFixValues(theHFOVDeg, 0, 0, 0, legSteps, theObjs))
-                        Debug.Print("h=" + h + " BestSumLocnErrM=" + BestSumLocnErrM + " BestSumHeightErrM=" + BestSumHeightErrM);
-                }
-
-                //Debug.Print("Default DroneK: OrgSumLocnErrM=" + OrgSumLocnErrM + " OrgSumHeightErrM=" + OrgSumHeightErrM);
-                //DroneTargetCalculatorV2.DroneK = DroneTargetCalculatorV2.Intrinsic(9.1 * 4.95, 640, 512, 7.68, 6.144);  // BAD. At f = 4.95, has 50% reduction. tightens objects to flight pathight line
-                //DroneTargetCalculatorV2.DroneK = DroneTargetCalculatorV2.Intrinsic(9.1 * 4.95, 640, 512, 7.68 * 0.02, 6.144 * 0.02); // BAD. Pinned to line
-                //DroneTargetCalculatorV2.DroneK = DroneTargetCalculatorV2.Intrinsic(9.1, 640, 512, 7.68 * 0.02, 6.144 * 0.02); // BAD. Pinned to line
-
-                //DroneTargetCalculatorV2.DroneK = DroneTargetCalculatorV2.Intrinsic(9.1, 640, 512, 7.68, 6.144 * 1.0); // h=1.0 => 286/286
-                //DroneTargetCalculatorV2.DroneK = DroneTargetCalculatorV2.Intrinsic(9.1, 640, 512, 7.68, 6.144 * 0.8); // h=0.8 => 251/286
-                //DroneTargetCalculatorV2.DroneK = DroneTargetCalculatorV2.Intrinsic(9.1, 640, 512, 7.68, 6.144 * 0.4); // h=0.4 => 182/286 
-                //DroneTargetCalculatorV2.DroneK = DroneTargetCalculatorV2.Intrinsic(9.1, 640, 512, 7.68, 6.144 * 0.3); // h=0.3 => 166/286  
-                //DroneTargetCalculatorV2.DroneK = DroneTargetCalculatorV2.Intrinsic(9.1, 640, 512, 7.68, 6.144 * 0.2); // h=0.2 => 149/286 
-                //DroneTargetCalculatorV2.DroneK = DroneTargetCalculatorV2.Intrinsic(9.1, 640, 512, 7.68, 6.144 * 0.15); // h=0.15 => 140/286 
-                //DroneTargetCalculatorV2.DroneK = DroneTargetCalculatorV2.Intrinsic(9.1, 640, 512, 7.68, 6.144 * 0.1); // h=0.1 => 132/286  
-                DroneTargetCalculatorV2.DroneK = DroneTargetCalculatorV2.Intrinsic(9.1, 640, 512, 7.68, 6.144 * 0.05); // h=0.05 => 124/286  
-                //DroneTargetCalculatorV2.DroneK = DroneTargetCalculatorV2.Intrinsic(9.1, 640, 512, 7.68, 6.144 * 0.02); // h=0.02 => 119/286 
-                //DroneTargetCalculatorV2.DroneK = DroneTargetCalculatorV2.Intrinsic(9.1, 640, 512, 7.68, 6.144 * 0.01); // h=0.01 => 117/286  
-                //DroneTargetCalculatorV2.DroneK = DroneTargetCalculatorV2.Intrinsic(9.1, 640, 512, 7.68, 6.144 * 0.001); // h=0.001 => 116/286  
-                //DroneTargetCalculatorV2.DroneK = DroneTargetCalculatorV2.Intrinsic(9.1, 640, 512, 7.68, 6.144 * 0.0001); // h=0.0001 => 116/286  
-                CalculateSettings_ApplyFixValues(theHFOVDeg, 0, 0, 0, legSteps, theObjs);
-                Debug.Print("BestSumLocnErrM=" + BestSumLocnErrM + " BestSumHeightErrM=" + BestSumHeightErrM);
-                */
-            }
-
-            SummariseSteps(legSteps);
-        }
-
-
-        // Analyse ProcessObjects in the Block series - assuming the drone altitude is inaccurate.
-        // Lock in the FlightSteps.FixAltM/FixYawDeg/FixPitchDeg values that reduces the location most.
-        public void CalculateSettings_from_FlightSteps(int minStepId, int maxStepId)
-        {
-            try
-            {
-                ResetBest();
-                ResetTardis();
-
-                if ((Process.Drone.FlightSteps != null) && (Process.ProcessObjects.Count > 0))
-                {
-                    // Get the FlightSteps corresponding to the block range
-                    FlightStepList theSteps = new();
-                    for (int stepId = minStepId; stepId <= maxStepId; stepId++)
-                    {
-                        FlightStep theStep;
-                        if (Process.Drone.FlightSteps.Steps.TryGetValue(stepId, out theStep))
-                            theSteps.AddStep(theStep);
-                    }
-                    if (theSteps.Count >= 4)
-                    {
-                        // Get the Objects that exist inside the block range (not overlapping the block range).
-                        // We may be analyzing 30 minutes of video.
-                        // Recall that objects are ordered by the BlockId of the first feature in the object.
-                        // For speed, scan backwards through ProcessObjList
-                        // until we find an object that ends before minBlockId.
-                        var allObjs = Process.ProcessObjects;
-                        ProcessObjList theObjs = new();
-                        for (int objectId = allObjs.Last().Key; objectId >= 0; objectId--)
-                        {
-                            ProcessObject theObject;
-                            if (allObjs.TryGetValue(objectId, out theObject))
-                            {
-                                var firstFeat = theObject.FirstFeature;
-                                var lastFeat = theObject.LastRealFeature;
-                                if ((firstFeat != null) && (lastFeat != null))
-                                {
-                                    var firstStepId = firstFeat.Block.FlightStepId;
-                                    var lastRealStepId = lastFeat.Block.FlightStepId;
-
-                                    if ((firstStepId >= minStepId) && (lastRealStepId <= maxStepId))
-                                        // Object lies fully within the specified block range
-                                        theObjs.AddObject(theObject);
-
-                                    if (lastRealStepId < minStepId)
-                                        break; // We've gone back far enough
-                                }
-                            }
-
-                        }
-
-
-                        CalculateSettings_FixValues(theSteps, theObjs);
-                        SummariseSteps(theSteps);
-                    }
-                }
-            }
-            catch (Exception ex)
-            {
-                throw ThrowException("ProcessSpan.CalculateSettings_from_FlightSteps", ex);
-            }
-        }
-
-
-        public int PercentOverlapWithRunFromTo(Drone drone)
-        {
-            return FlightLeg.PercentOverlapWithRunFromTo(drone, MinStepId, MaxStepId);
-        }
-        public bool OverlapsRunFromTo(Drone drone)
-        {
-            return PercentOverlapWithRunFromTo(drone) >= FlightLegModel.MinOverlapPercent;
-        }
-
-<<<<<<< HEAD
-
-        //VVVVVVVVVVVVVVVVVVVVVVVVVVVVVVVVVVVVVVVVVVVVVVVVVVVVVVVVVVVVVVVVVVVVVVVVVVVVVVVVVVVVVVVVVVVVVVVVVVVVVVVVVVVVVVVVVVVVVVVVVVVVVVVVVVVVVVVVVVVV
-        // Copy the static Lennard Spark drone camera intrinsic matrix
-        public static Mat K = ProcessConfigModel.LennardsDroneK;
-
-
-        //           Fix and test with non zero animal
-        // Recalculate the Span.Objects.Features.LocationM and HeightM using triangulation.
-        public void TriangulateSpanObjectsFeaturesLocationAndHeight(ProcessObjList theObjs, ProcessAll processAll)
-        {
-            var compareInterval = 5; // Frame pair intervals constant, 3 frames is 1/20th of second. 5 frames is 1/6th of a second.
-=======
-//VVVVVVVVVVVVVVVVVVVVVVVVVVVVVVVVVVVVVVVVVVVVVVVVVVVVVVVVVVVVVVVVVVVVVVVVVVVVVVVVVVVVVVVVVVVVVVVVVVVVVVVVVVVVVVVVVVVVVVVVVVVVVVVVVVVVVVVVVVVV
-        // utility
-        public void printMat(Mat mat, string desc)
-        {
-            Debug.WriteLine(desc);
-            for (int i = 0; i < mat.Rows; i++)
-            {
-                for (int j = 0; j < mat.Cols; j++)
-                {
-                    Debug.Write(mat.At<double>(i, j).ToString() + ",");
-                }
-                Debug.WriteLine("");
-            }
-        }
-
-        public Mat K = Intrinsic(9.1, 640, 512, 7.68, 6.144);
-
-        // Recalculate the Span.Objects.Features.LocationM and HeightM using triangulation.
-
-        public void TriangulateSpanObjectsFeaturesLocationAndHeight(ProcessObjList theObjs, ProcessAll processAll)
-        {
-            var compareInterval = 15; // Frame pair intervals constant, 3 frames is 1/20th of second. 5 frames is 1/6th of a second.
->>>>>>> 197b38f3
-            var totBlocks = Process.Blocks.Count;
-            foreach (var block in Process.Blocks.Values)
-            {
-                var blockId = block.BlockId;
-                var compareBlockId = blockId + compareInterval; // NOTE this depends on blockId as being sequential !!!!!!!
-                if (compareBlockId > totBlocks) break; // not enough compare interval left
-                var compareBlock = Process.Blocks[compareBlockId];
-                if (block.MinFeatureId < 1 || compareBlock.MinFeatureId < 1) continue; // no features in either this or compare
-                if (block.DroneLocnM.EastingM == compareBlock.DroneLocnM.EastingM
-                    && block.DroneLocnM.NorthingM == compareBlock.DroneLocnM.NorthingM) continue; // not enough drone location difference for the compare
-                var BlocksInfo = new BlockInfo();
-
-<<<<<<< HEAD
-                for (var id = block.MinFeatureId; id <= block.MaxFeatureId; id++)
-=======
-                for (var id = block.MinFeatureId ; id <= block.MaxFeatureId; id++)  // NOTE this depends on features and their ids being sequentially assigned to a block
->>>>>>> 197b38f3
-                {
-                    var feature = Process.ProcessFeatures[id];
-                    if (!feature.Significant) continue;
-                    if ((feature.PixelBox.X <= 1) || (feature.PixelBox.X + feature.PixelBox.Width >= 1280) || (feature.PixelBox.Y <= 1) || (feature.PixelBox.Y + feature.PixelBox.Height >= 1024)) continue; //too close to edge
-                    var objid = feature.ObjectId;
-                    for (var idC = compareBlock.MinFeatureId; idC <= compareBlock.MaxFeatureId; idC++)
-                    {
-                        var featureC = Process.ProcessFeatures[idC];
-                        if ((featureC.PixelBox.X <= 1) || (featureC.PixelBox.X + featureC.PixelBox.Width >= 1280) || (featureC.PixelBox.Y <= 1) || (featureC.PixelBox.Y + featureC.PixelBox.Height >= 1024)) continue; //too close to edge
-                        var objidC = featureC.ObjectId;
-                        if (objid != objidC) continue;
-                        BlocksInfo.fromObs.Add(objid);
-                        BlocksInfo.fromFeatures.Add(objid, feature);
-                        BlocksInfo.toFeatures.Add(objid, featureC);
-
-                        // Updating for new stuff 12/3
-                        var result = BlocksInfo.GetPoint(feature, featureC, K);
-                        if (result is not null)
-                        {
-                            feature.LocationM = new DroneLocation((float)result[1], (float)result[0]); // Northing is stored first in location
-                            // Change from altitude to height based on ground altitude at location
-                            var obsDEM = processAll.GroundData.DemModel.GetElevationByDroneLocn(feature.LocationM);
-                            Assert(obsDEM != UnknownValue, objid.ToString() + " " + feature.FeatureId.ToString() + " object/feature location out of bounds");
-                            feature.HeightM = (float)result[2]- obsDEM;
-                        }
-                    }
-                }
-<<<<<<< HEAD
-                /*if (BlocksInfo.fromObs.Count == 0) continue;
-=======
-                if (BlocksInfo.fromObs.Count == 0) continue;
-/*
->>>>>>> 197b38f3
-                Debug.WriteLine("+++++++++++++++++++++++++");
-                Debug.WriteLine(blockId.ToString());
-                Debug.WriteLine(block.DroneLocnM.EastingM.ToString() + "," + block.DroneLocnM.NorthingM.ToString() + "," + block.AltitudeM.ToString() + "," + block.RollDeg.ToString() + "," + block.PitchDeg.ToString() + "," + block.YawDeg);
-*/                
-                using var Points1 = ToTriangulationFormat(BlocksInfo.CreatePoints(true));
-                using var Points2 = ToTriangulationFormat(BlocksInfo.CreatePoints(false));
-                using var Projection1 = BlocksInfo.CreateProjectionMatrix(block.DroneLocnM.EastingM, block.DroneLocnM.NorthingM, block.AltitudeM, block.RollDeg, block.PitchDeg, block.YawDeg, K);
-                using var Projection2 = BlocksInfo.CreateProjectionMatrix(compareBlock.DroneLocnM.EastingM, compareBlock.DroneLocnM.NorthingM, compareBlock.AltitudeM, compareBlock.RollDeg, compareBlock.PitchDeg, compareBlock.YawDeg, K);
-                using Mat homogeneousPoints = new Mat();
-/*
-                printMat(Projection1, "Proj1");
-                printMat(Points1, "Points1");
-                printMat(Projection2, "Proj2");
-                printMat(Points2, "Points2"); 
-*/
-                Cv2.TriangulatePoints(Projection1, Projection2, Points1, Points2, homogeneousPoints);
-                // Convert homogeneous coordinates to 3D and update the locations into YoloProcessFeature
-                int counter = 0;
-                foreach (var obs in BlocksInfo.fromObs)
-                {
-                    var thisfeature = BlocksInfo.fromFeatures[obs];
-                    thisfeature.realLocation = [(float)(homogeneousPoints.At<double>(0, counter) / homogeneousPoints.At<double>(3, counter)),
-                            (float)(homogeneousPoints.At<double>(1, counter) / homogeneousPoints.At<double>(3, counter)),
-                            (float)(homogeneousPoints.At<double>(2, counter) / homogeneousPoints.At<double>(3, counter))];
-                    counter++;
-<<<<<<< HEAD
-                }*/
-                
-            }
-
-            /* Overwriting existing feature LocationM and HeightM
-            double[] lastlocation = [0,0,0];
-            foreach (var obj in theObjs)
-                foreach (ProcessFeature thisfeature in obj.Value.ProcessFeatures.Values)
-                {
-                    if (thisfeature.realLocation[0] == 0 && thisfeature.realLocation[1] == 0) //this happens because of the compare interval, the location is written to the first feature of the pair.
-                    {
-                        thisfeature.LocationM = new DroneLocation((float)lastlocation[1], (float)lastlocation[0]);
-                        thisfeature.HeightM = (float)lastlocation[2];
-                    }
-                    else
-                    {
-                        thisfeature.LocationM = new DroneLocation((float)thisfeature.realLocation[1], (float)thisfeature.realLocation[0]);
-                        thisfeature.HeightM = (float)thisfeature.realLocation[2];
-                        lastlocation = thisfeature.realLocation;
-                    }
-                        Debug.WriteLine(thisfeature.BlockId.ToString() + "," + obj.Key.ToString() + "," + thisfeature.LocationM.EastingM.ToString() + "," + thisfeature.LocationM.NorthingM.ToString() + ",");
-                     
-                }
-            */
-        }
-
-=======
-                    // Overwriting existing feature LocationM
-                    thisfeature.LocationM = new DroneLocation((float)thisfeature.realLocation[1], (float)thisfeature.realLocation[0]);
-
-                    // Change from altitude to height based on ground altitude at location
-                    var droneDEM = processAll.GroundData.DemModel.GetElevationByDroneLocn(thisfeature.Block.DroneLocnM);
-                    Assert(droneDEM != UnknownValue, thisfeature.FeatureId.ToString() + " drone location out of bounds");
-                    var obsDEM = processAll.GroundData.DemModel.GetElevationByDroneLocn(thisfeature.LocationM);
-                    Assert(obsDEM != UnknownValue,obs.ToString() + " " + thisfeature.FeatureId.ToString() + " object/feature location out of bounds");
-                    thisfeature.HeightM = (float)thisfeature.realLocation[2] - obsDEM;  
-                    var droneHeight = thisfeature.Block.AltitudeM - droneDEM;
-                    Debug.WriteLine(thisfeature.BlockId.ToString() + "," + obs.ToString() 
-                        + "," + thisfeature.LocationM.EastingM.ToString() + "," + thisfeature.LocationM.NorthingM.ToString() 
-                        + "," + thisfeature.HeightM.ToString() + "," + thisfeature.realLocation[2].ToString()
-                        + "," + droneHeight.ToString()+ "," + thisfeature.Block.AltitudeM.ToString()
-                        + "," + thisfeature.Block.DroneLocnM.EastingM.ToString()+ "," + thisfeature.Block.DroneLocnM.NorthingM.ToString()
-                        + "," + block.RollDeg.ToString() + "," + block.PitchDeg.ToString() + "," + block.YawDeg
-                        );
-
-                }
-            }
-        }
-
-        // Formulation for the intrinsic matrix.
-        private static Mat Intrinsic(double focalLength, double imageWidth, double imageHeight, double sensorWidth, double sensorHeight)
-        {
-            var Cx = imageWidth / 2; var Cy = imageHeight / 2;
-            var Fx = focalLength * imageWidth / sensorWidth; // F * pixels per mm = focal length in mm x image width px / sensor width mm
-            var Fy = focalLength * imageHeight / sensorHeight;
-            Mat K = new Mat(3, 3, MatType.CV_64F);
-            K.At<double>(0, 0) = Fx;
-            K.At<double>(0, 1) = 0;
-            K.At<double>(0, 2) = Cx;
-            K.At<double>(1, 0) = 0;
-            K.At<double>(1, 1) = Fy;
-            K.At<double>(1, 2) = Cy;
-            K.At<double>(2, 0) = 0;
-            K.At<double>(2, 1) = 0;
-            K.At<double>(2, 2) = 1;
-            return K;
-        }
->>>>>>> 197b38f3
-
-        // Convert collected points to OpenCV Mat format for triangulation
-        public Mat ToTriangulationFormat(List<Point2d> points1)
-        {
-            var points1Mat = new Mat(2, points1.Count, MatType.CV_64F);
-            for (int i = 0; i < points1.Count; i++)
-            {
-                points1Mat.Set<double>(0, i, points1[i].X);
-                points1Mat.Set<double>(1, i, points1[i].Y);
-            }
-            return points1Mat;
-        }
-    }
-
-    //-----------------------------------------------------------------------------------------------------------------------------------------------------
-
-    public class BlockInfo
-    {
-        private bool disposed = false;
-        public SortedList<int, ProcessFeature> fromFeatures = new SortedList<int, ProcessFeature>();
-        public SortedList<int, ProcessFeature> toFeatures = new SortedList<int, ProcessFeature>();
-        public List<int> fromObs = new List<int>();
-        // Create the points list
-        public List<Point2d> CreatePoints(bool from)
-        {
-            var pointlist = new List<Point2d>();
-            var feats = from ? fromFeatures : toFeatures;
-            foreach (var obj in fromObs)
-            {
-<<<<<<< HEAD
-                Debug.Write((from? "From obj,":"To obj,") +obj.ToString()+","+ "Feature " + feats[obj].FeatureId.ToString() + "," + "Drone altitude " + feats[obj].Block.AltitudeM.ToString() + ",");
-                pointlist.Add(centroid(feats[obj].PixelBox));
-=======
-                pointlist.Add(new Point2d((feats[obj].PixelBox.X + feats[obj].PixelBox.Width/2 )/ 2, (feats[obj].PixelBox.Y + feats[obj].PixelBox.Height/2) / 2));
->>>>>>> 197b38f3
-            }
-            return pointlist;
-        }
-
-        // Using camera drone information, determine camera heading/position
-        private static Mat CreateRotationMatrix(double rollDegrees, double pitchDegrees, double yawDegrees)
-        {
-            // Convert angles to radians
-            double roll = rollDegrees * Math.PI / 180.0; //x
-            double pitch = pitchDegrees * Math.PI / 180.0; //y
-            double yaw = yawDegrees * Math.PI / 180.0; //z
-
-            // Create rotation matrices
-            using Mat Rx = new Mat(3, 3, MatType.CV_64F);
-            Cv2.SetIdentity(Rx);
-            Rx.At<double>(1, 1) = Math.Cos(roll);
-            Rx.At<double>(1, 2) = -Math.Sin(roll);
-            Rx.At<double>(2, 1) = Math.Sin(roll);
-            Rx.At<double>(2, 2) = Math.Cos(roll);
-
-            using Mat Ry = new Mat(3, 3, MatType.CV_64F);
-            Cv2.SetIdentity(Ry);
-            Ry.At<double>(0, 0) = Math.Cos(pitch);
-            Ry.At<double>(0, 2) = Math.Sin(pitch);
-            Ry.At<double>(2, 0) = -Math.Sin(pitch);
-            Ry.At<double>(2, 2) = Math.Cos(pitch);
-
-            using Mat Rz = new Mat(3, 3, MatType.CV_64F);
-            Cv2.SetIdentity(Rz);
-            Rz.At<double>(0, 0) = Math.Cos(yaw);
-            Rz.At<double>(0, 1) = -Math.Sin(yaw);
-            Rz.At<double>(1, 0) = Math.Sin(yaw);
-            Rz.At<double>(1, 1) = Math.Cos(yaw);
-
-            // Combine rotations
-            return Rz * Ry * Rx;
-        }
-
-        /* Calulate the projection matrices from K, using the camera intrinsic matrix, and the drone camera's rotation matrix.
-             The general form of the projection matrix P is P=K⋅[R∣t], where [R∣t] is the camera's extrinsic matrix, composed of the rotation matrix R and the translation vector t. 
-             The translation vector t is derived from the camera's position C in the world as follows: t =  − R⋅C.   */
-        public Mat CreateProjectionMatrix(
-            double easting, double northing, double altitude,
-            double rollDegrees, double pitchDegrees, double yawDegrees, Mat K)
-        {
-            // Create rotation matrix
-            using Mat R = CreateRotationMatrix(rollDegrees, pitchDegrees, yawDegrees);
-
-            // Create translation vector
-            using Mat C = new Mat(3, 1, MatType.CV_64F);
-            C.At<double>(0, 0) = easting;
-            C.At<double>(1, 0) = northing;
-            C.At<double>(2, 0) = altitude;
-
-            // Create [R|t] matrix
-            using Mat t = -R * C;
-            using Mat Rt = new Mat(3, 4, MatType.CV_64F);
-            for (int i = 0; i < 3; i++) // Copy rotation matrix
-                for (int j = 0; j < 3; j++)
-                    Rt.At<double>(i, j) = R.At<double>(i, j);
-            
-            for (int i = 0; i < 3; i++) // Copy negative translation
-                Rt.At<double>(i, 3) = t.At<double>(i, 0);
-
-            // Calculate P = K[R|t]
-            return K * Rt;
-        }
-        public Mat PointDirection(ProcessFeature feat, Mat K)
-        {
-            using Mat R = CreateRotationMatrix(feat.Block.RollDeg, feat.Block.PitchDeg, feat.Block.YawDeg);
-
-            var featpoint = centroid(feat.PixelBox);
-            using Mat PixelPoint = new Mat(3, 1, MatType.CV_64F);
-            PixelPoint.At<double>(0, 0) = featpoint.X;
-            PixelPoint.At<double>(1, 0) = featpoint.Y;
-            PixelPoint.At<double>(2, 0) = 1;
-            return R * (K.Inv() * PixelPoint);
-        }
-        public List<double>? GetPoint(ProcessFeature fromF, ProcessFeature toF, Mat K)
-        {
-            Debug.WriteLine("=========  From object: " + fromF.ObjectId.ToString() + "=========  block: " + fromF.Block.BlockId.ToString() + "=========  feature: " + fromF.FeatureId.ToString());
-            Debug.WriteLine("=========  To object: " + toF.ObjectId.ToString() + "=========  block: " + toF.Block.BlockId.ToString() + "=========  feature: " + toF.FeatureId.ToString());
-            Debug.WriteLine("");
-            
-            using var RayFromF = PointDirection(fromF, K);
-            using var RayToF = PointDirection(toF, K);
-
-            using Mat C = new Mat(5, 1, MatType.CV_64F);
-            C.At<double>(0, 0) = fromF.Block.DroneLocnM.EastingM;
-            C.At<double>(1, 0) = fromF.Block.DroneLocnM.NorthingM;
-            C.At<double>(2, 0) = fromF.Block.AltitudeM;
-            C.At<double>(3, 0) = toF.Block.DroneLocnM.EastingM;
-            C.At<double>(4, 0) = toF.Block.DroneLocnM.NorthingM;
-
-            using Mat LHS = new Mat(5, 5, MatType.CV_64F, Scalar.All(0));
-            LHS.At<double>(0, 0) = 1;
-            LHS.At<double>(1, 1) = 1;
-            LHS.At<double>(2, 2) = 1;
-
-            LHS.At<double>(3, 0) = 1;
-            LHS.At<double>(4, 1) = 1;
-
-            LHS.At<double>(0, 3) = -RayFromF.At<double>(0, 0);
-            LHS.At<double>(1, 3) = -RayFromF.At<double>(1, 0);
-            LHS.At<double>(2, 3) = -RayFromF.At<double>(2, 0);
-
-            LHS.At<double>(3, 4) = -RayToF.At<double>(0, 0);
-            LHS.At<double>(4, 4) = -RayToF.At<double>(1, 0);
-
-
-            Debug.WriteLine("Camera Position 1");
-            Debug.Write(Math.Round(fromF.Block.DroneLocnM.EastingM, 2) + ", ");
-            Debug.Write(Math.Round(fromF.Block.DroneLocnM.NorthingM, 2) + ", ");
-            Debug.Write(Math.Round(fromF.Block.AltitudeM, 2) + ", ");
-
-            Debug.WriteLine("");
-            Debug.WriteLine("Camera Position 2");
-            Debug.Write(Math.Round(toF.Block.DroneLocnM.EastingM, 2) + ", ");
-            Debug.Write(Math.Round(toF.Block.DroneLocnM.NorthingM, 2) + ", ");
-            Debug.Write(Math.Round(toF.Block.AltitudeM, 2) + ", ");
-
-            Debug.WriteLine("");
-            Debug.WriteLine("Ray 1");
-            for (int j = 0; j < 3; j++)
-            {
-                Debug.Write(Math.Round(RayFromF.At<double>(j, 0), 2) + ", ");
-            }
-            Debug.WriteLine("");
-            Debug.WriteLine("Ray 2");
-            for (int j = 0; j < 3; j++)
-            {
-                Debug.Write(Math.Round(RayToF.At<double>(j, 0), 2) + ", ");
-            }
-            Debug.WriteLine("");
-            
-            
-            var test = LHS.Determinant();
-            Debug.WriteLine("Det");
-            Debug.WriteLine(test.ToString());
-            Debug.WriteLine("---------");
-
-
-            if (!(test != 0 && test < 1000)) return null;
-            using Mat Ans = LHS.Inv() * C;
-            List<double> result = new();
-
-            Debug.WriteLine("Params");
-            for (int j = 3; j < 5; j++)
-            {
-                Debug.Write(Math.Round(Ans.At<double>(j, 0), 2) + ", ");
-            }
-            Debug.WriteLine("");
-
-            Debug.WriteLine("Object calc 1");
-            for (int j = 0; j < 3; j++)
-            {
-                Debug.Write(Math.Round(Ans.At<double>(j, 0), 2) + ", ");
-                result.Add(Ans.At<double>(j, 0));
-            }
-            Debug.WriteLine("");
-            Debug.WriteLine("---------");
-            return result;
-        }
-
-    }
-
-    //^^^^^^^^^^^^^^^^^^^^^^^^^^^^^^^^^^^^^^^^^^^^^^^^^^^^^^^^^^^^^^^^^^^^^^^^^^^^^^^^^^^^^^^^^^^^^^^^^^^^^^^^^^^^^^^^^^^^^^^^^^^^^^^^^^^^^^^^^^^^^^^^^^
-
-    // A list of ProcessSpan objects
-    public class ProcessSpanList : SortedList<int, ProcessSpan>
-    {
-        public ProcessSpanList()
-        {
-        }
-
-
-        public void AddSpan(ProcessSpan processSpan)
-        {
-            BaseConstants.Assert(processSpan.ProcessSpanId > 0, "ProcessSpanList.AddLeg: No Id");
-            Add(processSpan.ProcessSpanId, processSpan);
-        }
-
-
-        // Return the index of the first and last ProcessSpan overlap of this leg with the RunVideoFromS / RunVideoToS range
-        public (int, int) OverlappingSpansRange(Drone drone)
-        {
-            int firstSpanId = BaseConstants.UnknownValue;
-            int lastSpanId = BaseConstants.UnknownValue;
-
-            foreach (var span in this)
-            {
-                if (span.Value.OverlapsRunFromTo(drone))
-                {
-                    if (firstSpanId == BaseConstants.UnknownValue)
-                        firstSpanId = span.Value.ProcessSpanId;
-                    lastSpanId = span.Value.ProcessSpanId;
-                }
-                else
-                {
-                    if (firstSpanId != BaseConstants.UnknownValue)
-                        break;
-                }
-            }
-
-            return (firstSpanId, lastSpanId);
-        }
-
-
-        public void SetFixValuesAfterLoad(VideoModel videoData, Drone drone)
-        {
-            if (drone.FlightSteps == null)
-                return;
-
-            var steps = drone.FlightSteps.Steps;
-
-            foreach (var theSpan in this)
-                if (Math.Abs(theSpan.Value.BestFixAltM) + Math.Abs(theSpan.Value.BestFixYawDeg) + Math.Abs(theSpan.Value.BestFixPitchDeg) > 0)
-                    // PQR TODO Should we use BestFixHFOV to set videoData.HFOVDeg?
-                    for (int stepId = theSpan.Value.MinStepId; stepId <= theSpan.Value.MaxStepId; stepId++)
-                    {
-                        if (steps.TryGetValue(stepId, out var step))
-                        {
-                            step.FixAltM = theSpan.Value.BestFixAltM;
-                            step.FixYawDeg = theSpan.Value.BestFixYawDeg;
-                            step.FixPitchDeg = theSpan.Value.BestFixPitchDeg;
-                            step.CalculateSettings_InputImageCenterDemDsm(videoData, drone.GroundData);
-                        }
-                    }
-        }
-    }
-
-}
+// Copyright SkyComb Limited 2025. All rights reserved. 
+using OpenCvSharp;
+using SkyCombDrone.DroneLogic;
+using SkyCombDrone.DroneModel;
+using SkyCombGround.CommonSpace;
+using SkyCombImage.ProcessModel;
+using System.Diagnostics;
+using System.Drawing;
+
+
+namespace SkyCombImage.ProcessLogic
+{
+    // ProcessSpan relates to either the steps in a FlightLeg OR a sequence of FlightSteps (not related to a FlightLeg).
+    // Either way, ProcessSpan analyses ProcessObjects to refine/correct the flight altitude data using FlightStep.FixAltM/FixYawDeg/FixPitchDeg.
+    public class ProcessSpan : ProcessSpanModel
+    {
+        // Parent process
+        private ProcessAll Process { get; }
+
+
+        public ProcessSpan(ProcessAll process, int spanId, List<string>? settings = null) : base(settings)
+        {
+            Process = process;
+            ProcessSpanId = spanId;
+
+            if (settings != null)
+                LoadSettings(settings);
+        }
+
+        public void AssertGood()
+        {
+            Assert(ProcessSpanId > 0, "ProcessSpan.AssertGood: Bad SpanId");
+            Assert(MinBlockId > 0, "ProcessSpan.AssertGood: Bad MinBlockId");
+            Assert(MaxBlockId > 0, "ProcessSpan.AssertGood: Bad MaxBlockId");
+        }
+
+
+        public void DebugPrintBest(string prefix = "")
+        {
+            var answer = "";
+
+            if (BestFixAltM != 0) answer += " BestFixAltM=" + BestFixAltM.ToString();
+            if (BestFixYawDeg != 0) answer += " BestFixYawDeg=" + BestFixYawDeg.ToString();
+            if (BestFixPitchDeg != 0) answer += " BestFixPitchDeg=" + BestFixPitchDeg.ToString();
+
+            if (answer != "")
+                Debug.Print(
+                    "CalculateSettings_FixValues:" + prefix + " " + answer + 
+                    " BestSumLocnErrM=" + BestSumLocnErrM.ToString() +
+                    " BestSumHeightErrM=" + BestSumHeightErrM.ToString());
+        }
+
+
+        // Apply FixValues to theSteps and on to the ProcessObjects and their ProcessFeatures
+        public void CalculateSettings_ApplyFixValues_Core(int hFOVDeg, float fixAltM, float fixYawDeg, float fixPitchDeg, FlightStepList theSteps, ProcessObjList objs)
+        {
+            // The image area of the camera now covers a slightly different area (m2) of the ground
+            Process.Drone.InputVideo.HFOVDeg = hFOVDeg;
+            Assert(Process.VideoData.HFOVDeg == hFOVDeg, "CalculateSettings_ApplyFixValues_Core");
+
+            // The image associated with each leg step now covers a slightly different area
+            // Recalculate InputImageCenter Dem and Dsm based on FixAltM/FixYawDeg/FixPitchDeg
+            theSteps.CalculateSettings_FixValues(fixAltM, fixYawDeg, fixPitchDeg, Process.VideoData, Process.Drone.GroundData);
+
+            foreach (var theObject in objs)
+            {
+                var theObj = theObject.Value;
+
+                // Clone the list of features (not the features themselves) claimed by the object 
+                var objectFeatures = theObj.ProcessFeatures.Clone();
+
+                // Eliminate all object summary data.
+                theObj.ResetCalcedMemberData();
+
+                // Recalc each feature - which will have a slightly different location
+                foreach (var theFeature in objectFeatures)
+                {
+                    var theFeat = theFeature.Value;
+                    theFeat.ResetCalcedMemberData();
+
+                    // This code depends on ProcessAll.VideoData.HFOVDeg, FlightStep.FixAltM, FixYawDeg and FixPitchDeg  
+                    // This code does NOT depend on FlightStep.InputImageCenter/InputImageSize/InputImageUnitVector/InputImageDemM/InputImageDsmM
+                    theFeat.CalculateSettings_LocationM_HeightM_LOS(Process.GroundData);
+
+                    theObj.ClaimFeature(theFeat);
+                }
+            }
+
+            // Calculate the revised object-list location and height errors.
+            objs.CalculateSettings();
+        }
+
+
+        // Apply FixValues to theSteps and on to the ProcessObjects and their ProcessFeatures //PQ??
+        public bool CalculateSettings_ApplyFixValues(int hFOVDeg, float fixAltM, float fixYawDeg, float fixPitchDeg, FlightStepList theSteps, ProcessObjList objs)
+        {
+            CalculateSettings_ApplyFixValues_Core(hFOVDeg, fixAltM, fixYawDeg, fixPitchDeg, theSteps, objs);
+
+            // Do we see a drop in location error sum?
+            // The location error assumes the objects are mostly stationary over the time they are observed.
+            var improvementM = BestSumLocnErrM - objs.SumLocationErrM;
+            if (improvementM >= 0.1f) // at least a 10cm improvement
+            {
+                SetBest(hFOVDeg, fixAltM, fixYawDeg, fixPitchDeg, objs);
+                return true;
+            }
+
+            return false;
+        }
+
+
+        // Analyse ProcessObjects in the selected steps by assuming the drone altitude is inaccurate.
+        // Apply various "Fix*" trial values to the FlightSteps, ProcessFeatures & ProcessObjects.
+        // For each trial, measure the sum of the object location errors.
+        // Lock in the legSteps.Fix* value that reduces the error most.
+        public void CalculateSettings_FixValues(FlightStepList theSteps, ProcessObjList theObjs)
+        {
+            bool optimiseHFOVDeg = false;
+            bool optimiseFixAltM = true;
+            bool optimiseFixYawDeg = false;
+            bool optimiseFixPitchDeg = false;
+
+            try
+            {
+                Debug.Print("CalculateSettings_FixAltM_Start");
+                NumSignificantObjects = theObjs.Count;
+
+                if ((theSteps.Count == 0) || (NumSignificantObjects == 0))
+                    return;
+
+                float altRangeM = 90;
+                float yawRangeDeg = 10;
+                float pitchRangeDeg = 20;
+
+                int theHFOVDeg = Process.Drone.InputVideo.HFOVDeg;
+                float bestAltM = 0;
+                float bestAltErr = 0;
+                float bestYawDeg = 0;
+                float bestYawErr = 0;
+                float bestPitchDeg = 0;
+                float bestPitchErr = 0;
+
+                ResetBest();
+                CalculateSettings_ApplyFixValues(theHFOVDeg, 0, 0, 0, theSteps, theObjs);
+                OrgSumLocnErrM = BestSumLocnErrM;
+                OrgSumHeightErrM = BestSumHeightErrM;
+
+                if (true)
+                {
+                    // DIMENSION 1: Video HFOVDeg
+                    // The drone.InputVideo.HFOVDeg value is guessed from attributes of the SRT file. This is weak.
+                    // Known hardware values for HFOVDeg are 38, 42 & 57. Test reasonable values around these.
+                    if (optimiseHFOVDeg)
+                    {
+                        CalculateSettings_ApplyFixValues(36, 0, 0, 0, theSteps, theObjs);
+                        CalculateSettings_ApplyFixValues(38, 0, 0, 0, theSteps, theObjs);
+                        CalculateSettings_ApplyFixValues(40, 0, 0, 0, theSteps, theObjs);
+                        CalculateSettings_ApplyFixValues(42, 0, 0, 0, theSteps, theObjs);
+                        CalculateSettings_ApplyFixValues(44, 0, 0, 0, theSteps, theObjs);
+                        CalculateSettings_ApplyFixValues(57, 0, 0, 0, theSteps, theObjs);
+                        theHFOVDeg = BestHFOVDeg;
+                    }
+
+                    // DIMENSION 2: Drone altitude 
+                    if (optimiseFixAltM)
+                    {
+                        ResetBest();
+                        for (float fixAltM = altRangeM; fixAltM >= -altRangeM; fixAltM -= 1)
+                            if( CalculateSettings_ApplyFixValues(theHFOVDeg, fixAltM, 0, 0, theSteps, theObjs) )
+                                DebugPrintBest();
+                        bestAltM = BestFixAltM;
+                        bestAltErr = BestSumLocnErrM;
+                    }
+
+                    // DIMENSION 3: Drone yaw 
+                    if (optimiseFixYawDeg)
+                    {
+                        ResetBest();
+                        for (float fixYawDeg = -yawRangeDeg; fixYawDeg <= yawRangeDeg; fixYawDeg += 1)
+                            CalculateSettings_ApplyFixValues(theHFOVDeg, 0, fixYawDeg, 0, theSteps, theObjs);
+                        bestYawDeg = BestFixYawDeg;
+                        bestYawErr = BestSumLocnErrM;
+                    }
+
+                    // DIMENSION 4: Drone pitch 
+                    if (optimiseFixPitchDeg)
+                    {
+                        ResetBest();
+                        for (float fixPitchDeg = -pitchRangeDeg; fixPitchDeg <= pitchRangeDeg; fixPitchDeg += 1)
+                            CalculateSettings_ApplyFixValues(theHFOVDeg, 0, 0, fixPitchDeg, theSteps, theObjs);
+                        bestPitchDeg = BestFixPitchDeg;
+                        bestPitchErr = BestSumLocnErrM;
+                    }
+
+                    // DIMENSION 2..4: Fine tune
+                    // Vary dimensions 2 to 4 around the above rough values
+                    if (optimiseFixAltM && optimiseFixYawDeg && optimiseFixPitchDeg)
+                    {
+                        ResetBest();
+                        CalculateSettings_ApplyFixValues(theHFOVDeg, bestAltM, bestYawDeg, bestPitchDeg, theSteps, theObjs);
+                        for (float fixAltM = bestAltM - 1.25f; fixAltM <= bestAltM + 1.25f; fixAltM += 0.25f)
+                            for (float fixYawDeg = bestYawDeg - 1.25f; fixYawDeg <= bestYawDeg + 1.25f; fixYawDeg += 0.25f)
+                                for (float fixPitchDeg = bestPitchDeg - 1.25f; fixPitchDeg <= bestPitchDeg + 1.25f; fixPitchDeg += 0.25f)
+                                    CalculateSettings_ApplyFixValues(theHFOVDeg, fixAltM, fixYawDeg, fixPitchDeg, theSteps, theObjs);
+                    }
+                }
+
+                // Lock in the best single value across the leg steps
+                CalculateSettings_ApplyFixValues_Core(theHFOVDeg, BestFixAltM, BestFixYawDeg, BestFixPitchDeg, theSteps, theObjs);
+                BestSumLocnErrM = theObjs.SumLocationErrM;
+                BestSumHeightErrM = theObjs.SumHeightErrM;
+                Process.ProcessObjects.CalculateSettings();
+
+                DebugPrintBest();
+            }
+            catch (Exception ex)
+            {
+                throw ThrowException("ProcessSpan.CalculateSettings_FixValues", ex);
+            }
+        }
+
+
+        // Summarise the blocks in this leg
+        private void SummariseSteps(FlightStepList steps)
+        {
+            if (steps.Count > 0)
+            {
+                MinStepId = steps.First().Value.StepId;
+                MaxStepId = steps.Last().Value.StepId;
+            }
+
+            ResetTardis();
+            foreach (var step in steps)
+                SummariseTardis(step.Value);
+        }
+
+
+        // Analyse ProcessObjects in the FlightLeg, assuming various inaccuracies.
+        // Lock in the FlightSteps.FixAltM/FixYawDeg/FixPitchDeg values that reduces the location wobble most.
+        public void CalculateSettings_from_FlightLeg()
+        {
+            ResetBest();
+            ResetTardis();
+
+            if (ProcessSpanId == UnknownValue)
+                return;
+
+            var legSteps = Process.Drone.FlightSteps.Steps.GetLegSteps(ProcessSpanId);
+            var theObjs = Process.ProcessObjects.FilterByLeg(ProcessSpanId);
+
+            if (true)
+            {
+                // nq new method
+                TriangulateSpanObjectsFeaturesLocationAndHeight(theObjs, Process);
+                foreach (var theObj in theObjs)
+                    theObj.Value.Calculate_RealObject_SimpleMemberData();
+                theObjs.CalculateSettings();
+            }
+            else
+            {
+                // Old pq optimization method
+                // For 2164 video on Leg A a Best Fix Alt of 19m gave a 13cm reduction in avg locn err. Not worth it.
+                //CalculateSettings_FixValues(legSteps, theObjs);
+
+                // No optimization method
+                int theHFOVDeg = Process.Drone.InputVideo.HFOVDeg;
+                ResetBest();
+                CalculateSettings_ApplyFixValues(theHFOVDeg, 0, 0, 0, legSteps, theObjs);
+                OrgSumLocnErrM = BestSumLocnErrM;
+                OrgSumHeightErrM = BestSumHeightErrM;
+
+                /*
+                // Test if DroneTargetCalculator.DroneK contains bad data.
+                // Default DroneK is Intrinsic(9.1, 640, 512, 7.68, 6.144);
+                Debug.Print("Default DroneK: OrgSumLocnErrM=" + OrgSumLocnErrM + " OrgSumHeightErrM=" + OrgSumHeightErrM );
+
+                //Modifying x and y only has 3% impact
+                //for (int x = -20; x <= +20; x += 5)
+                //    for (int y = -20; y <= +20; y += 5)
+                //    {
+                //        DroneTargetCalculator.DroneK = DroneTargetCalculator.Intrinsic(9.1, 640 + x, 512 + y, 7.68, 6.144);
+                //        if (CalculateSettings_ApplyFixValues(theHFOVDeg, 0, 0, 0, legSteps, theObjs))
+                //            Debug.Print("x=" + x + ", y=" + y + ", BestSumLocnErrM=" + BestSumLocnErrM  + " BestSumHeightErrM=" + BestSumHeightErrM );
+                //    }
+
+                // At f = 4.95, has 50% reduction (OrgSumLocnErrM=286, BestSumLocnErrM=149) but tightens objects to the flight line. BAD?
+                //for (float f = 0.9f; f <= 5; f += 0.05f)
+                //{
+                //    DroneTargetCalculatorV2.DroneK = DroneTargetCalculatorV2.Intrinsic(9.1 * f, 640, 512, 7.68, 6.144);
+                //    if (CalculateSettings_ApplyFixValues(theHFOVDeg, 0, 0, 0, legSteps, theObjs))
+                //        Debug.Print("f=" + f + ", BestSumLocnErrM=" + BestSumLocnErrM + " BestSumHeightErrM=" + BestSumHeightErrM );
+                //}
+
+                // Modifying w has no impact
+                //for (float w = 0.2f; w >= 0.01f; w -= 0.01f)
+                //{
+                //    DroneTargetCalculator.DroneK = DroneTargetCalculator.Intrinsic(9.1, 640, 512, 7.68 * w, 6.144);
+                //    if (CalculateSettings_ApplyFixValues(theHFOVDeg, 0, 0, 0, legSteps, theObjs))
+                //        Debug.Print("w=" + w + " BestSumLocnErrM=" + BestSumLocnErrM  + " BestSumHeightErrM=" + BestSumHeightErrM );
+                //}
+
+                // At h = 0.02 (98% reduction), has 60% reduction in location inaccuracy: OrgSumLocnErrM=286, BestSumLocnErrM=119
+                // Does not appear to shift objects towards flightpath. GOOD
+                for (float h = 0.2f; h >= 0.01f; h -= 0.01f)
+                {
+                    DroneTargetCalculatorV2.DroneK = DroneTargetCalculatorV2.Intrinsic(9.1, 640, 512, 7.68, 6.144 * h);
+                    if (CalculateSettings_ApplyFixValues(theHFOVDeg, 0, 0, 0, legSteps, theObjs))
+                        Debug.Print("h=" + h + " BestSumLocnErrM=" + BestSumLocnErrM + " BestSumHeightErrM=" + BestSumHeightErrM);
+                }
+
+                //Debug.Print("Default DroneK: OrgSumLocnErrM=" + OrgSumLocnErrM + " OrgSumHeightErrM=" + OrgSumHeightErrM);
+                //DroneTargetCalculatorV2.DroneK = DroneTargetCalculatorV2.Intrinsic(9.1 * 4.95, 640, 512, 7.68, 6.144);  // BAD. At f = 4.95, has 50% reduction. tightens objects to flight pathight line
+                //DroneTargetCalculatorV2.DroneK = DroneTargetCalculatorV2.Intrinsic(9.1 * 4.95, 640, 512, 7.68 * 0.02, 6.144 * 0.02); // BAD. Pinned to line
+                //DroneTargetCalculatorV2.DroneK = DroneTargetCalculatorV2.Intrinsic(9.1, 640, 512, 7.68 * 0.02, 6.144 * 0.02); // BAD. Pinned to line
+
+                //DroneTargetCalculatorV2.DroneK = DroneTargetCalculatorV2.Intrinsic(9.1, 640, 512, 7.68, 6.144 * 1.0); // h=1.0 => 286/286
+                //DroneTargetCalculatorV2.DroneK = DroneTargetCalculatorV2.Intrinsic(9.1, 640, 512, 7.68, 6.144 * 0.8); // h=0.8 => 251/286
+                //DroneTargetCalculatorV2.DroneK = DroneTargetCalculatorV2.Intrinsic(9.1, 640, 512, 7.68, 6.144 * 0.4); // h=0.4 => 182/286 
+                //DroneTargetCalculatorV2.DroneK = DroneTargetCalculatorV2.Intrinsic(9.1, 640, 512, 7.68, 6.144 * 0.3); // h=0.3 => 166/286  
+                //DroneTargetCalculatorV2.DroneK = DroneTargetCalculatorV2.Intrinsic(9.1, 640, 512, 7.68, 6.144 * 0.2); // h=0.2 => 149/286 
+                //DroneTargetCalculatorV2.DroneK = DroneTargetCalculatorV2.Intrinsic(9.1, 640, 512, 7.68, 6.144 * 0.15); // h=0.15 => 140/286 
+                //DroneTargetCalculatorV2.DroneK = DroneTargetCalculatorV2.Intrinsic(9.1, 640, 512, 7.68, 6.144 * 0.1); // h=0.1 => 132/286  
+                DroneTargetCalculatorV2.DroneK = DroneTargetCalculatorV2.Intrinsic(9.1, 640, 512, 7.68, 6.144 * 0.05); // h=0.05 => 124/286  
+                //DroneTargetCalculatorV2.DroneK = DroneTargetCalculatorV2.Intrinsic(9.1, 640, 512, 7.68, 6.144 * 0.02); // h=0.02 => 119/286 
+                //DroneTargetCalculatorV2.DroneK = DroneTargetCalculatorV2.Intrinsic(9.1, 640, 512, 7.68, 6.144 * 0.01); // h=0.01 => 117/286  
+                //DroneTargetCalculatorV2.DroneK = DroneTargetCalculatorV2.Intrinsic(9.1, 640, 512, 7.68, 6.144 * 0.001); // h=0.001 => 116/286  
+                //DroneTargetCalculatorV2.DroneK = DroneTargetCalculatorV2.Intrinsic(9.1, 640, 512, 7.68, 6.144 * 0.0001); // h=0.0001 => 116/286  
+                CalculateSettings_ApplyFixValues(theHFOVDeg, 0, 0, 0, legSteps, theObjs);
+                Debug.Print("BestSumLocnErrM=" + BestSumLocnErrM + " BestSumHeightErrM=" + BestSumHeightErrM);
+                */
+            }
+
+            SummariseSteps(legSteps);
+        }
+
+
+        // Analyse ProcessObjects in the Block series - assuming the drone altitude is inaccurate.
+        // Lock in the FlightSteps.FixAltM/FixYawDeg/FixPitchDeg values that reduces the location most.
+        public void CalculateSettings_from_FlightSteps(int minStepId, int maxStepId)
+        {
+            try
+            {
+                ResetBest();
+                ResetTardis();
+
+                if ((Process.Drone.FlightSteps != null) && (Process.ProcessObjects.Count > 0))
+                {
+                    // Get the FlightSteps corresponding to the block range
+                    FlightStepList theSteps = new();
+                    for (int stepId = minStepId; stepId <= maxStepId; stepId++)
+                    {
+                        FlightStep theStep;
+                        if (Process.Drone.FlightSteps.Steps.TryGetValue(stepId, out theStep))
+                            theSteps.AddStep(theStep);
+                    }
+                    if (theSteps.Count >= 4)
+                    {
+                        // Get the Objects that exist inside the block range (not overlapping the block range).
+                        // We may be analyzing 30 minutes of video.
+                        // Recall that objects are ordered by the BlockId of the first feature in the object.
+                        // For speed, scan backwards through ProcessObjList
+                        // until we find an object that ends before minBlockId.
+                        var allObjs = Process.ProcessObjects;
+                        ProcessObjList theObjs = new();
+                        for (int objectId = allObjs.Last().Key; objectId >= 0; objectId--)
+                        {
+                            ProcessObject theObject;
+                            if (allObjs.TryGetValue(objectId, out theObject))
+                            {
+                                var firstFeat = theObject.FirstFeature;
+                                var lastFeat = theObject.LastRealFeature;
+                                if ((firstFeat != null) && (lastFeat != null))
+                                {
+                                    var firstStepId = firstFeat.Block.FlightStepId;
+                                    var lastRealStepId = lastFeat.Block.FlightStepId;
+
+                                    if ((firstStepId >= minStepId) && (lastRealStepId <= maxStepId))
+                                        // Object lies fully within the specified block range
+                                        theObjs.AddObject(theObject);
+
+                                    if (lastRealStepId < minStepId)
+                                        break; // We've gone back far enough
+                                }
+                            }
+
+                        }
+
+
+                        CalculateSettings_FixValues(theSteps, theObjs);
+                        SummariseSteps(theSteps);
+                    }
+                }
+            }
+            catch (Exception ex)
+            {
+                throw ThrowException("ProcessSpan.CalculateSettings_from_FlightSteps", ex);
+            }
+        }
+
+
+        public int PercentOverlapWithRunFromTo(Drone drone)
+        {
+            return FlightLeg.PercentOverlapWithRunFromTo(drone, MinStepId, MaxStepId);
+        }
+        public bool OverlapsRunFromTo(Drone drone)
+        {
+            return PercentOverlapWithRunFromTo(drone) >= FlightLegModel.MinOverlapPercent;
+        }
+
+        // utility
+        public void printMat(Mat mat, string desc)
+        {
+            Debug.WriteLine(desc);
+            for (int i = 0; i < mat.Rows; i++)
+            {
+                for (int j = 0; j < mat.Cols; j++)
+                {
+                    Debug.Write(mat.At<double>(i, j).ToString() + ",");
+                }
+                Debug.WriteLine("");
+            }
+        }
+        
+        //VVVVVVVVVVVVVVVVVVVVVVVVVVVVVVVVVVVVVVVVVVVVVVVVVVVVVVVVVVVVVVVVVVVVVVVVVVVVVVVVVVVVVVVVVVVVVVVVVVVVVVVVVVVVVVVVVVVVVVVVVVVVVVVVVVVVVVVVVVVV
+        // Copy the static Lennard Spark drone camera intrinsic matrix
+        public static Mat K = ProcessConfigModel.LennardsDroneK;
+        public Mat K = Intrinsic(9.1, 640, 512, 7.68, 6.144);
+
+
+        //           Fix and test with non zero animal
+        // Recalculate the Span.Objects.Features.LocationM and HeightM using triangulation.
+        public void TriangulateSpanObjectsFeaturesLocationAndHeight(ProcessObjList theObjs, ProcessAll processAll)
+        {
+            var compareInterval = 5; // Frame pair intervals constant, 3 frames is 1/20th of second. 5 frames is 1/6th of a second.
+
+            var totBlocks = Process.Blocks.Count;
+            foreach (var block in Process.Blocks.Values)
+            {
+                var blockId = block.BlockId;
+                var compareBlockId = blockId + compareInterval; // NOTE this depends on blockId as being sequential !!!!!!!
+                if (compareBlockId > totBlocks) break; // not enough compare interval left
+                var compareBlock = Process.Blocks[compareBlockId];
+                if (block.MinFeatureId < 1 || compareBlock.MinFeatureId < 1) continue; // no features in either this or compare
+                if (block.DroneLocnM.EastingM == compareBlock.DroneLocnM.EastingM
+                    && block.DroneLocnM.NorthingM == compareBlock.DroneLocnM.NorthingM) continue; // not enough drone location difference for the compare
+                var BlocksInfo = new BlockInfo();
+
+                for (var id = block.MinFeatureId; id <= block.MaxFeatureId; id++)
+                {
+                    var feature = Process.ProcessFeatures[id];
+                    if (!feature.Significant) continue;
+                    if ((feature.PixelBox.X <= 1) || (feature.PixelBox.X + feature.PixelBox.Width >= 1280) || (feature.PixelBox.Y <= 1) || (feature.PixelBox.Y + feature.PixelBox.Height >= 1024)) continue; //too close to edge
+                    var objid = feature.ObjectId;
+                    for (var idC = compareBlock.MinFeatureId; idC <= compareBlock.MaxFeatureId; idC++)
+                    {
+                        var featureC = Process.ProcessFeatures[idC];
+                        if ((featureC.PixelBox.X <= 1) || (featureC.PixelBox.X + featureC.PixelBox.Width >= 1280) || (featureC.PixelBox.Y <= 1) || (featureC.PixelBox.Y + featureC.PixelBox.Height >= 1024)) continue; //too close to edge
+                        var objidC = featureC.ObjectId;
+                        if (objid != objidC) continue;
+                        BlocksInfo.fromObs.Add(objid);
+                        BlocksInfo.fromFeatures.Add(objid, feature);
+                        BlocksInfo.toFeatures.Add(objid, featureC);
+
+                        // Updating for new stuff 12/3
+                        var result = BlocksInfo.GetPoint(feature, featureC, K);
+                        if (result is not null)
+                        {
+                            feature.LocationM = new DroneLocation((float)result[1], (float)result[0]); // Northing is stored first in location
+                            // Change from altitude to height based on ground altitude at location
+                            var obsDEM = processAll.GroundData.DemModel.GetElevationByDroneLocn(feature.LocationM);
+                            Assert(obsDEM != UnknownValue, objid.ToString() + " " + feature.FeatureId.ToString() + " object/feature location out of bounds");
+                            feature.HeightM = (float)result[2]- obsDEM;
+                        }
+                    }
+                }
+                /*if (BlocksInfo.fromObs.Count == 0) continue;
+                Debug.WriteLine("+++++++++++++++++++++++++");
+                Debug.WriteLine(blockId.ToString());
+                Debug.WriteLine(block.DroneLocnM.EastingM.ToString() + "," + block.DroneLocnM.NorthingM.ToString() + "," + block.AltitudeM.ToString() + "," + block.RollDeg.ToString() + "," + block.PitchDeg.ToString() + "," + block.YawDeg);
+*/                
+                using var Points1 = ToTriangulationFormat(BlocksInfo.CreatePoints(true));
+                using var Points2 = ToTriangulationFormat(BlocksInfo.CreatePoints(false));
+                using var Projection1 = BlocksInfo.CreateProjectionMatrix(block.DroneLocnM.EastingM, block.DroneLocnM.NorthingM, block.AltitudeM, block.RollDeg, block.PitchDeg, block.YawDeg, K);
+                using var Projection2 = BlocksInfo.CreateProjectionMatrix(compareBlock.DroneLocnM.EastingM, compareBlock.DroneLocnM.NorthingM, compareBlock.AltitudeM, compareBlock.RollDeg, compareBlock.PitchDeg, compareBlock.YawDeg, K);
+                using Mat homogeneousPoints = new Mat();
+/*
+                printMat(Projection1, "Proj1");
+                printMat(Points1, "Points1");
+                printMat(Projection2, "Proj2");
+                printMat(Points2, "Points2"); 
+*/
+                Cv2.TriangulatePoints(Projection1, Projection2, Points1, Points2, homogeneousPoints);
+                // Convert homogeneous coordinates to 3D and update the locations into YoloProcessFeature
+                int counter = 0;
+                foreach (var obs in BlocksInfo.fromObs)
+                {
+                    var thisfeature = BlocksInfo.fromFeatures[obs];
+                    thisfeature.realLocation = [(float)(homogeneousPoints.At<double>(0, counter) / homogeneousPoints.At<double>(3, counter)),
+                            (float)(homogeneousPoints.At<double>(1, counter) / homogeneousPoints.At<double>(3, counter)),
+                            (float)(homogeneousPoints.At<double>(2, counter) / homogeneousPoints.At<double>(3, counter))];
+                    counter++;
+                }*/
+                
+            }
+
+            /* Overwriting existing feature LocationM and HeightM
+            double[] lastlocation = [0,0,0];
+            foreach (var obj in theObjs)
+                foreach (ProcessFeature thisfeature in obj.Value.ProcessFeatures.Values)
+                {
+                    if (thisfeature.realLocation[0] == 0 && thisfeature.realLocation[1] == 0) //this happens because of the compare interval, the location is written to the first feature of the pair.
+                    {
+                        thisfeature.LocationM = new DroneLocation((float)lastlocation[1], (float)lastlocation[0]);
+                        thisfeature.HeightM = (float)lastlocation[2];
+                    }
+                    else
+                    {
+                        thisfeature.LocationM = new DroneLocation((float)thisfeature.realLocation[1], (float)thisfeature.realLocation[0]);
+                        thisfeature.HeightM = (float)thisfeature.realLocation[2];
+                        lastlocation = thisfeature.realLocation;
+                    }
+                        Debug.WriteLine(thisfeature.BlockId.ToString() + "," + obj.Key.ToString() + "," + thisfeature.LocationM.EastingM.ToString() + "," + thisfeature.LocationM.NorthingM.ToString() + ",");
+                     
+                }
+            */
+        }
+
+/*                    // Overwriting existing feature LocationM
+                    thisfeature.LocationM = new DroneLocation((float)thisfeature.realLocation[1], (float)thisfeature.realLocation[0]);
+
+                    // Change from altitude to height based on ground altitude at location
+                    var droneDEM = processAll.GroundData.DemModel.GetElevationByDroneLocn(thisfeature.Block.DroneLocnM);
+                    Assert(droneDEM != UnknownValue, thisfeature.FeatureId.ToString() + " drone location out of bounds");
+                    var obsDEM = processAll.GroundData.DemModel.GetElevationByDroneLocn(thisfeature.LocationM);
+                    Assert(obsDEM != UnknownValue,obs.ToString() + " " + thisfeature.FeatureId.ToString() + " object/feature location out of bounds");
+                    thisfeature.HeightM = (float)thisfeature.realLocation[2] - obsDEM;  
+                    var droneHeight = thisfeature.Block.AltitudeM - droneDEM;
+                    Debug.WriteLine(thisfeature.BlockId.ToString() + "," + obs.ToString() 
+                        + "," + thisfeature.LocationM.EastingM.ToString() + "," + thisfeature.LocationM.NorthingM.ToString() 
+                        + "," + thisfeature.HeightM.ToString() + "," + thisfeature.realLocation[2].ToString()
+                        + "," + droneHeight.ToString()+ "," + thisfeature.Block.AltitudeM.ToString()
+                        + "," + thisfeature.Block.DroneLocnM.EastingM.ToString()+ "," + thisfeature.Block.DroneLocnM.NorthingM.ToString()
+                        + "," + block.RollDeg.ToString() + "," + block.PitchDeg.ToString() + "," + block.YawDeg
+                        );
+
+                }
+            }
+        }
+*/
+
+        // Formulation for the intrinsic matrix.
+        private static Mat Intrinsic(double focalLength, double imageWidth, double imageHeight, double sensorWidth, double sensorHeight)
+        {
+            var Cx = imageWidth / 2; var Cy = imageHeight / 2;
+            var Fx = focalLength * imageWidth / sensorWidth; // F * pixels per mm = focal length in mm x image width px / sensor width mm
+            var Fy = focalLength * imageHeight / sensorHeight;
+            Mat K = new Mat(3, 3, MatType.CV_64F);
+            K.At<double>(0, 0) = Fx;
+            K.At<double>(0, 1) = 0;
+            K.At<double>(0, 2) = Cx;
+            K.At<double>(1, 0) = 0;
+            K.At<double>(1, 1) = Fy;
+            K.At<double>(1, 2) = Cy;
+            K.At<double>(2, 0) = 0;
+            K.At<double>(2, 1) = 0;
+            K.At<double>(2, 2) = 1;
+            return K;
+        }
+
+        // Convert collected points to OpenCV Mat format for triangulation
+        public Mat ToTriangulationFormat(List<Point2d> points1)
+        {
+            var points1Mat = new Mat(2, points1.Count, MatType.CV_64F);
+            for (int i = 0; i < points1.Count; i++)
+            {
+                points1Mat.Set<double>(0, i, points1[i].X);
+                points1Mat.Set<double>(1, i, points1[i].Y);
+            }
+            return points1Mat;
+        }
+    }
+
+    //-----------------------------------------------------------------------------------------------------------------------------------------------------
+
+    public class BlockInfo
+    {
+        private bool disposed = false;
+        public SortedList<int, ProcessFeature> fromFeatures = new SortedList<int, ProcessFeature>();
+        public SortedList<int, ProcessFeature> toFeatures = new SortedList<int, ProcessFeature>();
+        public List<int> fromObs = new List<int>();
+        // Create the points list
+        public List<Point2d> CreatePoints(bool from)
+        {
+            var pointlist = new List<Point2d>();
+            var feats = from ? fromFeatures : toFeatures;
+            foreach (var obj in fromObs)
+            {
+                Debug.Write((from? "From obj,":"To obj,") +obj.ToString()+","+ "Feature " + feats[obj].FeatureId.ToString() + "," + "Drone altitude " + feats[obj].Block.AltitudeM.ToString() + ",");
+                pointlist.Add(centroid(feats[obj].PixelBox));
+                // pointlist.Add(new Point2d((feats[obj].PixelBox.X + feats[obj].PixelBox.Width/2 )/ 2, (feats[obj].PixelBox.Y + feats[obj].PixelBox.Height/2) / 2));
+            }
+            return pointlist;
+        }
+
+        // Using camera drone information, determine camera heading/position
+        private static Mat CreateRotationMatrix(double rollDegrees, double pitchDegrees, double yawDegrees)
+        {
+            // Convert angles to radians
+            double roll = rollDegrees * Math.PI / 180.0; //x
+            double pitch = pitchDegrees * Math.PI / 180.0; //y
+            double yaw = yawDegrees * Math.PI / 180.0; //z
+
+            // Create rotation matrices
+            using Mat Rx = new Mat(3, 3, MatType.CV_64F);
+            Cv2.SetIdentity(Rx);
+            Rx.At<double>(1, 1) = Math.Cos(roll);
+            Rx.At<double>(1, 2) = -Math.Sin(roll);
+            Rx.At<double>(2, 1) = Math.Sin(roll);
+            Rx.At<double>(2, 2) = Math.Cos(roll);
+
+            using Mat Ry = new Mat(3, 3, MatType.CV_64F);
+            Cv2.SetIdentity(Ry);
+            Ry.At<double>(0, 0) = Math.Cos(pitch);
+            Ry.At<double>(0, 2) = Math.Sin(pitch);
+            Ry.At<double>(2, 0) = -Math.Sin(pitch);
+            Ry.At<double>(2, 2) = Math.Cos(pitch);
+
+            using Mat Rz = new Mat(3, 3, MatType.CV_64F);
+            Cv2.SetIdentity(Rz);
+            Rz.At<double>(0, 0) = Math.Cos(yaw);
+            Rz.At<double>(0, 1) = -Math.Sin(yaw);
+            Rz.At<double>(1, 0) = Math.Sin(yaw);
+            Rz.At<double>(1, 1) = Math.Cos(yaw);
+
+            // Combine rotations
+            return Rz * Ry * Rx;
+        }
+
+        /* Calulate the projection matrices from K, using the camera intrinsic matrix, and the drone camera's rotation matrix.
+             The general form of the projection matrix P is P=K⋅[R∣t], where [R∣t] is the camera's extrinsic matrix, composed of the rotation matrix R and the translation vector t. 
+             The translation vector t is derived from the camera's position C in the world as follows: t =  − R⋅C.   */
+        public Mat CreateProjectionMatrix(
+            double easting, double northing, double altitude,
+            double rollDegrees, double pitchDegrees, double yawDegrees, Mat K)
+        {
+            // Create rotation matrix
+            using Mat R = CreateRotationMatrix(rollDegrees, pitchDegrees, yawDegrees);
+
+            // Create translation vector
+            using Mat C = new Mat(3, 1, MatType.CV_64F);
+            C.At<double>(0, 0) = easting;
+            C.At<double>(1, 0) = northing;
+            C.At<double>(2, 0) = altitude;
+
+            // Create [R|t] matrix
+            using Mat t = -R * C;
+            using Mat Rt = new Mat(3, 4, MatType.CV_64F);
+            for (int i = 0; i < 3; i++) // Copy rotation matrix
+                for (int j = 0; j < 3; j++)
+                    Rt.At<double>(i, j) = R.At<double>(i, j);
+            
+            for (int i = 0; i < 3; i++) // Copy negative translation
+                Rt.At<double>(i, 3) = t.At<double>(i, 0);
+
+            // Calculate P = K[R|t]
+            return K * Rt;
+        }
+        public Mat PointDirection(ProcessFeature feat, Mat K)
+        {
+            using Mat R = CreateRotationMatrix(feat.Block.RollDeg, feat.Block.PitchDeg, feat.Block.YawDeg);
+
+            var featpoint = centroid(feat.PixelBox);
+            using Mat PixelPoint = new Mat(3, 1, MatType.CV_64F);
+            PixelPoint.At<double>(0, 0) = featpoint.X;
+            PixelPoint.At<double>(1, 0) = featpoint.Y;
+            PixelPoint.At<double>(2, 0) = 1;
+            return R * (K.Inv() * PixelPoint);
+        }
+        public List<double>? GetPoint(ProcessFeature fromF, ProcessFeature toF, Mat K)
+        {
+            Debug.WriteLine("=========  From object: " + fromF.ObjectId.ToString() + "=========  block: " + fromF.Block.BlockId.ToString() + "=========  feature: " + fromF.FeatureId.ToString());
+            Debug.WriteLine("=========  To object: " + toF.ObjectId.ToString() + "=========  block: " + toF.Block.BlockId.ToString() + "=========  feature: " + toF.FeatureId.ToString());
+            Debug.WriteLine("");
+            
+            using var RayFromF = PointDirection(fromF, K);
+            using var RayToF = PointDirection(toF, K);
+
+            using Mat C = new Mat(5, 1, MatType.CV_64F);
+            C.At<double>(0, 0) = fromF.Block.DroneLocnM.EastingM;
+            C.At<double>(1, 0) = fromF.Block.DroneLocnM.NorthingM;
+            C.At<double>(2, 0) = fromF.Block.AltitudeM;
+            C.At<double>(3, 0) = toF.Block.DroneLocnM.EastingM;
+            C.At<double>(4, 0) = toF.Block.DroneLocnM.NorthingM;
+
+            using Mat LHS = new Mat(5, 5, MatType.CV_64F, Scalar.All(0));
+            LHS.At<double>(0, 0) = 1;
+            LHS.At<double>(1, 1) = 1;
+            LHS.At<double>(2, 2) = 1;
+
+            LHS.At<double>(3, 0) = 1;
+            LHS.At<double>(4, 1) = 1;
+
+            LHS.At<double>(0, 3) = -RayFromF.At<double>(0, 0);
+            LHS.At<double>(1, 3) = -RayFromF.At<double>(1, 0);
+            LHS.At<double>(2, 3) = -RayFromF.At<double>(2, 0);
+
+            LHS.At<double>(3, 4) = -RayToF.At<double>(0, 0);
+            LHS.At<double>(4, 4) = -RayToF.At<double>(1, 0);
+
+
+            Debug.WriteLine("Camera Position 1");
+            Debug.Write(Math.Round(fromF.Block.DroneLocnM.EastingM, 2) + ", ");
+            Debug.Write(Math.Round(fromF.Block.DroneLocnM.NorthingM, 2) + ", ");
+            Debug.Write(Math.Round(fromF.Block.AltitudeM, 2) + ", ");
+
+            Debug.WriteLine("");
+            Debug.WriteLine("Camera Position 2");
+            Debug.Write(Math.Round(toF.Block.DroneLocnM.EastingM, 2) + ", ");
+            Debug.Write(Math.Round(toF.Block.DroneLocnM.NorthingM, 2) + ", ");
+            Debug.Write(Math.Round(toF.Block.AltitudeM, 2) + ", ");
+
+            Debug.WriteLine("");
+            Debug.WriteLine("Ray 1");
+            for (int j = 0; j < 3; j++)
+            {
+                Debug.Write(Math.Round(RayFromF.At<double>(j, 0), 2) + ", ");
+            }
+            Debug.WriteLine("");
+            Debug.WriteLine("Ray 2");
+            for (int j = 0; j < 3; j++)
+            {
+                Debug.Write(Math.Round(RayToF.At<double>(j, 0), 2) + ", ");
+            }
+            Debug.WriteLine("");
+            
+            
+            var test = LHS.Determinant();
+            Debug.WriteLine("Det");
+            Debug.WriteLine(test.ToString());
+            Debug.WriteLine("---------");
+
+
+            if (!(test != 0 && test < 1000)) return null;
+            using Mat Ans = LHS.Inv() * C;
+            List<double> result = new();
+
+            Debug.WriteLine("Params");
+            for (int j = 3; j < 5; j++)
+            {
+                Debug.Write(Math.Round(Ans.At<double>(j, 0), 2) + ", ");
+            }
+            Debug.WriteLine("");
+
+            Debug.WriteLine("Object calc 1");
+            for (int j = 0; j < 3; j++)
+            {
+                Debug.Write(Math.Round(Ans.At<double>(j, 0), 2) + ", ");
+                result.Add(Ans.At<double>(j, 0));
+            }
+            Debug.WriteLine("");
+            Debug.WriteLine("---------");
+            return result;
+        }
+
+    }
+
+    //^^^^^^^^^^^^^^^^^^^^^^^^^^^^^^^^^^^^^^^^^^^^^^^^^^^^^^^^^^^^^^^^^^^^^^^^^^^^^^^^^^^^^^^^^^^^^^^^^^^^^^^^^^^^^^^^^^^^^^^^^^^^^^^^^^^^^^^^^^^^^^^^^^
+
+    // A list of ProcessSpan objects
+    public class ProcessSpanList : SortedList<int, ProcessSpan>
+    {
+        public ProcessSpanList()
+        {
+        }
+
+
+        public void AddSpan(ProcessSpan processSpan)
+        {
+            BaseConstants.Assert(processSpan.ProcessSpanId > 0, "ProcessSpanList.AddLeg: No Id");
+            Add(processSpan.ProcessSpanId, processSpan);
+        }
+
+
+        // Return the index of the first and last ProcessSpan overlap of this leg with the RunVideoFromS / RunVideoToS range
+        public (int, int) OverlappingSpansRange(Drone drone)
+        {
+            int firstSpanId = BaseConstants.UnknownValue;
+            int lastSpanId = BaseConstants.UnknownValue;
+
+            foreach (var span in this)
+            {
+                if (span.Value.OverlapsRunFromTo(drone))
+                {
+                    if (firstSpanId == BaseConstants.UnknownValue)
+                        firstSpanId = span.Value.ProcessSpanId;
+                    lastSpanId = span.Value.ProcessSpanId;
+                }
+                else
+                {
+                    if (firstSpanId != BaseConstants.UnknownValue)
+                        break;
+                }
+            }
+
+            return (firstSpanId, lastSpanId);
+        }
+
+
+        public void SetFixValuesAfterLoad(VideoModel videoData, Drone drone)
+        {
+            if (drone.FlightSteps == null)
+                return;
+
+            var steps = drone.FlightSteps.Steps;
+
+            foreach (var theSpan in this)
+                if (Math.Abs(theSpan.Value.BestFixAltM) + Math.Abs(theSpan.Value.BestFixYawDeg) + Math.Abs(theSpan.Value.BestFixPitchDeg) > 0)
+                    // PQR TODO Should we use BestFixHFOV to set videoData.HFOVDeg?
+                    for (int stepId = theSpan.Value.MinStepId; stepId <= theSpan.Value.MaxStepId; stepId++)
+                    {
+                        if (steps.TryGetValue(stepId, out var step))
+                        {
+                            step.FixAltM = theSpan.Value.BestFixAltM;
+                            step.FixYawDeg = theSpan.Value.BestFixYawDeg;
+                            step.FixPitchDeg = theSpan.Value.BestFixPitchDeg;
+                            step.CalculateSettings_InputImageCenterDemDsm(videoData, drone.GroundData);
+                        }
+                    }
+        }
+    }
+
+}